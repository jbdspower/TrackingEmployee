--- conflicted
+++ resolved
@@ -5,11 +5,7 @@
 import { useGeolocation } from "@/hooks/useGeolocation";
 import { HttpClient } from "@/lib/httpClient";
 import { TrackingSession, LocationData } from "@shared/api";
-<<<<<<< HEAD
-import { generateRouteScreenshot, generateThumbnail, storeRouteScreenshot } from "@/lib/routeScreenshot";
-=======
 import { routingService } from "@/lib/routingService";
->>>>>>> acb906c5
 import {
   MapPin,
   Navigation,
@@ -39,23 +35,67 @@
   onTrackingSessionStart,
   onTrackingSessionEnd,
 }: LocationTrackerProps) {
-  const [isTracking, setIsTracking] = useState(trackingEnabled);
+  // Initialize tracking state from localStorage to persist across refreshes
+  const [isTracking, setIsTracking] = useState(() => {
+    try {
+      const storedState = localStorage.getItem(`tracking_${employeeId}`);
+      if (storedState !== null) {
+        // If there's a stored state, use it
+        return JSON.parse(storedState);
+      }
+      // If no stored state and trackingEnabled prop is provided, use that
+      // Otherwise default to false
+      return trackingEnabled || false;
+    } catch (error) {
+      console.warn('Failed to read tracking state from localStorage:', error);
+      return trackingEnabled || false;
+    }
+  });
   const [lastUpdate, setLastUpdate] = useState<Date | null>(null);
   const [updateCount, setUpdateCount] = useState(0);
   const [updateError, setUpdateError] = useState<string | null>(null);
   const [failureCount, setFailureCount] = useState(0);
   const [lastUpdateTime, setLastUpdateTime] = useState<number>(0);
 
-  // Enhanced tracking state
-  const [currentSession, setCurrentSession] = useState<TrackingSession | null>(
-    null,
-  );
-  const [trackingStartTime, setTrackingStartTime] = useState<Date | null>(null);
+  // Enhanced tracking state with localStorage persistence
+  const [currentSession, setCurrentSession] = useState<TrackingSession | null>(() => {
+    try {
+      const storedSession = localStorage.getItem(`tracking_session_${employeeId}`);
+      return storedSession ? JSON.parse(storedSession) : null;
+    } catch {
+      return null;
+    }
+  });
+
+  const [trackingStartTime, setTrackingStartTime] = useState<Date | null>(() => {
+    try {
+      const storedStartTime = localStorage.getItem(`tracking_start_time_${employeeId}`);
+      return storedStartTime ? new Date(storedStartTime) : null;
+    } catch {
+      return null;
+    }
+  });
+
   const [trackingEndTime, setTrackingEndTime] = useState<Date | null>(null);
   const [elapsedTime, setElapsedTime] = useState<number>(0);
-  const [routeCoordinates, setRouteCoordinates] = useState<LocationData[]>([]);
-  const [totalDistance, setTotalDistance] = useState<number>(0);
-  const [isCheckingActiveSession, setIsCheckingActiveSession] = useState(true);
+
+  const [routeCoordinates, setRouteCoordinates] = useState<LocationData[]>(() => {
+    try {
+      const storedRoute = localStorage.getItem(`tracking_route_${employeeId}`);
+      return storedRoute ? JSON.parse(storedRoute) : [];
+    } catch {
+      return [];
+    }
+  });
+
+  const [totalDistance, setTotalDistance] = useState<number>(() => {
+    try {
+      const storedDistance = localStorage.getItem(`tracking_distance_${employeeId}`);
+      return storedDistance ? parseFloat(storedDistance) : 0;
+    } catch {
+      return 0;
+    }
+  });
   const timerRef = useRef<NodeJS.Timeout | null>(null);
 
   const { latitude, longitude, accuracy, error, loading, getCurrentPosition } =
@@ -65,68 +105,6 @@
       timeout: 30000, // 30 seconds
       watchPosition: isTracking,
     });
-
-  // Check for active tracking sessions on component mount
-  useEffect(() => {
-    const checkActiveTrackingSession = async () => {
-      try {
-        // Validate employeeId before making API call
-        if (!employeeId || employeeId === 'undefined' || typeof employeeId !== 'string' || employeeId.trim() === '') {
-          console.warn('LocationTracker: Invalid employeeId, skipping tracking session check:', {
-            employeeId,
-            type: typeof employeeId
-          });
-          setIsTracking(false);
-          setIsCheckingActiveSession(false);
-          return;
-        }
-
-        const response = await HttpClient.get(
-          `/api/tracking-sessions?employeeId=${employeeId}&status=active&limit=1`
-        );
-
-        if (response.ok) {
-          const data = await response.json();
-          const activeSessions = data.sessions || [];
-
-          if (activeSessions.length > 0) {
-            const activeSession = activeSessions[0];
-            console.log('Found active tracking session:', activeSession);
-
-            // Resume tracking session
-            setCurrentSession(activeSession);
-            setTrackingStartTime(new Date(activeSession.startTime));
-            setIsTracking(true);
-            setRouteCoordinates(activeSession.route || []);
-            setTotalDistance(activeSession.totalDistance || 0);
-
-            // Calculate elapsed time
-            const startTime = new Date(activeSession.startTime).getTime();
-            const now = Date.now();
-            setElapsedTime(now - startTime);
-
-            console.log('Resumed active tracking session');
-          } else {
-            console.log('No active tracking sessions found');
-            setIsTracking(false);
-          }
-        }
-      } catch (error) {
-        console.error('Failed to check active tracking sessions:', error);
-        setIsTracking(false);
-      } finally {
-        setIsCheckingActiveSession(false);
-      }
-    };
-
-    if (employeeId && employeeId !== 'undefined' && typeof employeeId === 'string') {
-      checkActiveTrackingSession();
-    } else {
-      console.warn('LocationTracker: Invalid or missing employeeId, not checking for active sessions');
-      setIsCheckingActiveSession(false);
-      setIsTracking(false);
-    }
-  }, [employeeId]);
 
   // Calculate distance between two points using Haversine formula
   const calculateDistance = useCallback(
@@ -146,6 +124,15 @@
     },
     [],
   );
+
+  // Initialize elapsed time from persistent start time
+  useEffect(() => {
+    if (isTracking && trackingStartTime) {
+      // Calculate elapsed time from stored start time
+      const currentElapsed = Date.now() - trackingStartTime.getTime();
+      setElapsedTime(currentElapsed);
+    }
+  }, [isTracking, trackingStartTime]);
 
   // Timer effect
   useEffect(() => {
@@ -200,17 +187,23 @@
               latitude,
               longitude,
             );
-            setTotalDistance((prev) => prev + distance);
-
-            // Update tracking session route on server if we have an active session
-            if (currentSession) {
-              HttpClient.put(
-                `/api/tracking-sessions/${currentSession.id}/location`,
-                { location: newLocation }
-              ).catch(error => {
-                console.warn('Failed to update route on server:', error);
-              });
-            }
+            setTotalDistance((prev) => {
+              const newDistance = prev + distance;
+              // Persist updated distance
+              try {
+                localStorage.setItem(`tracking_distance_${employeeId}`, newDistance.toString());
+              } catch (error) {
+                console.warn('Failed to persist distance:', error);
+              }
+              return newDistance;
+            });
+          }
+
+          // Persist updated route
+          try {
+            localStorage.setItem(`tracking_route_${employeeId}`, JSON.stringify(newRoute));
+          } catch (error) {
+            console.warn('Failed to persist route:', error);
           }
 
           return newRoute;
@@ -243,16 +236,6 @@
     retryCount: number = 0,
   ) => {
     try {
-      // Validate employeeId before making API call
-      if (!employeeId || employeeId === 'undefined' || typeof employeeId !== 'string' || employeeId.trim() === '') {
-        console.error("LocationTracker: Cannot update location - invalid employeeId:", {
-          employeeId,
-          type: typeof employeeId
-        });
-        setUpdateError("Invalid employee ID - cannot update location");
-        return;
-      }
-
       console.log("Attempting to update location:", {
         employeeId,
         lat,
@@ -310,23 +293,6 @@
   };
 
   const handleStartTracking = async () => {
-    console.log("LocationTracker: handleStartTracking called with employeeId:", {
-      employeeId,
-      type: typeof employeeId,
-      length: employeeId?.length,
-      trimmed: employeeId?.trim()
-    });
-
-    // Validate employeeId before starting tracking
-    if (!employeeId || employeeId === 'undefined' || typeof employeeId !== 'string' || employeeId.trim() === '') {
-      console.error("LocationTracker: Cannot start tracking - invalid employeeId:", {
-        employeeId,
-        type: typeof employeeId
-      });
-      setUpdateError("Invalid employee ID - cannot start tracking session");
-      return;
-    }
-
     const now = new Date();
     setTrackingStartTime(now);
     setTrackingEndTime(null);
@@ -335,74 +301,19 @@
     setTotalDistance(0);
     setIsTracking(true);
 
+    // Persist tracking state and session data to localStorage
+    try {
+      localStorage.setItem(`tracking_${employeeId}`, JSON.stringify(true));
+      localStorage.setItem(`tracking_start_time_${employeeId}`, now.toISOString());
+      localStorage.setItem(`tracking_route_${employeeId}`, JSON.stringify([]));
+      localStorage.setItem(`tracking_distance_${employeeId}`, '0');
+    } catch (error) {
+      console.warn('Failed to persist tracking session data:', error);
+    }
+
     // Get initial position
     getCurrentPosition();
 
-<<<<<<< HEAD
-    // Create tracking session on server
-    if (latitude && longitude) {
-      try {
-        const sessionData = {
-          employeeId,
-          startLocation: {
-            lat: latitude,
-            lng: longitude,
-            address: `${latitude.toFixed(6)}, ${longitude.toFixed(6)}`,
-            timestamp: now.toISOString(),
-          },
-        };
-
-        const response = await HttpClient.post('/api/tracking-sessions', sessionData);
-
-        if (response.ok) {
-          const session = await response.json();
-          console.log('Tracking session created on server:', session);
-          setCurrentSession(session);
-          onTrackingSessionStart?.(session);
-        } else {
-          console.error('Failed to create tracking session on server');
-          // Create local session as fallback
-          const sessionId = `session_${employeeId}_${now.getTime()}`;
-          const fallbackSession: TrackingSession = {
-            id: sessionId,
-            employeeId,
-            startTime: now.toISOString(),
-            startLocation: {
-              lat: latitude,
-              lng: longitude,
-              address: `${latitude.toFixed(6)}, ${longitude.toFixed(6)}`,
-              timestamp: now.toISOString(),
-            },
-            route: [],
-            totalDistance: 0,
-            status: "active",
-          };
-          setCurrentSession(fallbackSession);
-          onTrackingSessionStart?.(fallbackSession);
-        }
-      } catch (error) {
-        console.error('Error creating tracking session:', error);
-        // Create local session as fallback
-        const sessionId = `session_${employeeId}_${now.getTime()}`;
-        const fallbackSession: TrackingSession = {
-          id: sessionId,
-          employeeId,
-          startTime: now.toISOString(),
-          startLocation: {
-            lat: latitude,
-            lng: longitude,
-            address: `${latitude.toFixed(6)}, ${longitude.toFixed(6)}`,
-            timestamp: now.toISOString(),
-          },
-          route: [],
-          totalDistance: 0,
-          status: "active",
-        };
-        setCurrentSession(fallbackSession);
-        onTrackingSessionStart?.(fallbackSession);
-      }
-    }
-=======
     // Create tracking session immediately, even if coordinates aren't ready yet
     const sessionId = `session_${employeeId}_${now.getTime()}`;
     const startLocation = {
@@ -424,8 +335,15 @@
 
     console.log("Starting tracking session:", session);
     setCurrentSession(session);
+
+    // Persist session to localStorage
+    try {
+      localStorage.setItem(`tracking_session_${employeeId}`, JSON.stringify(session));
+    } catch (error) {
+      console.warn('Failed to persist session:', error);
+    }
+
     onTrackingSessionStart?.(session);
->>>>>>> acb906c5
   };
 
   const handleStopTracking = async () => {
@@ -433,15 +351,23 @@
     setTrackingEndTime(now);
     setIsTracking(false);
 
+    // Persist tracking state and clear session data from localStorage
+    try {
+      localStorage.setItem(`tracking_${employeeId}`, JSON.stringify(false));
+      // Clear session data when tracking stops
+      localStorage.removeItem(`tracking_start_time_${employeeId}`);
+      localStorage.removeItem(`tracking_route_${employeeId}`);
+      localStorage.removeItem(`tracking_distance_${employeeId}`);
+      localStorage.removeItem(`tracking_session_${employeeId}`);
+    } catch (error) {
+      console.warn('Failed to clear tracking session data:', error);
+    }
+
     if (timerRef.current) {
       clearInterval(timerRef.current);
       timerRef.current = null;
     }
 
-<<<<<<< HEAD
-    // Update current session on server
-    if (currentSession && latitude && longitude) {
-=======
     console.log("Stopping tracking - Debug info:", {
       hasCurrentSession: !!currentSession,
       hasCoordinates: !!(latitude && longitude),
@@ -463,21 +389,13 @@
 
       let finalDistance = totalDistance;
 
-      // Try to get more accurate road-based distance calculation
+      // Use actual GPS tracking distance instead of calculated shortest path
+      // This preserves the exact path traveled by the user
       if (routeCoordinates.length >= 2) {
-        try {
-          console.log("Calculating accurate road-based distance...");
-          const routeData = await routingService.getRouteForPoints(routeCoordinates);
-          if (routeData.totalDistance > 0) {
-            finalDistance = routeData.totalDistance;
-            console.log(`Distance updated: ${(finalDistance / 1000).toFixed(2)} km (was ${(totalDistance / 1000).toFixed(2)} km)`);
-          }
-        } catch (error) {
-          console.warn("Failed to calculate road-based distance, using GPS distance:", error);
-        }
-      }
-
->>>>>>> acb906c5
+        console.log(`Using actual GPS path distance: ${(finalDistance / 1000).toFixed(2)} km with ${routeCoordinates.length} GPS points`);
+        console.log("GPS path preserves exact route traveled by user (not shortest path)");
+      }
+
       const updatedSession: TrackingSession = {
         ...currentSession,
         endTime: now.toISOString(),
@@ -488,68 +406,11 @@
         status: "completed",
       };
 
-<<<<<<< HEAD
-      try {
-        const response = await HttpClient.put(
-          `/api/tracking-sessions/${currentSession.id}`,
-          {
-            status: "completed",
-            endTime: now.toISOString(),
-            endLocation: {
-              lat: latitude,
-              lng: longitude,
-              address: `${latitude.toFixed(6)}, ${longitude.toFixed(6)}`,
-              timestamp: now.toISOString(),
-            },
-            route: routeCoordinates,
-            totalDistance,
-          }
-        );
-
-        if (response.ok) {
-          const serverSession = await response.json();
-          console.log('Tracking session ended on server:', serverSession);
-
-          // Generate and store route screenshot
-          if (routeCoordinates.length > 1) {
-            try {
-              console.log('Generating route screenshot...');
-              const fullImage = await generateRouteScreenshot(routeCoordinates, 800, 600);
-              const thumbnail = await generateThumbnail(fullImage, 32);
-
-              storeRouteScreenshot(
-                employeeId,
-                currentSession.id,
-                fullImage,
-                thumbnail,
-                routeCoordinates
-              );
-
-              console.log('Route screenshot generated and stored');
-            } catch (screenshotError) {
-              console.error('Failed to generate route screenshot:', screenshotError);
-            }
-          }
-
-          setCurrentSession(serverSession);
-          onTrackingSessionEnd?.(serverSession);
-        } else {
-          console.error('Failed to end tracking session on server');
-          setCurrentSession(updatedSession);
-          onTrackingSessionEnd?.(updatedSession);
-        }
-      } catch (error) {
-        console.error('Error ending tracking session:', error);
-        setCurrentSession(updatedSession);
-        onTrackingSessionEnd?.(updatedSession);
-      }
-=======
       console.log("Calling onTrackingSessionEnd with session:", updatedSession);
       setCurrentSession(updatedSession);
       onTrackingSessionEnd?.(updatedSession);
     } else {
       console.log("Cannot end tracking session - no current session");
->>>>>>> acb906c5
     }
   };
 
@@ -699,14 +560,7 @@
 
         {/* Current Status */}
         <div className="space-y-2">
-          {isCheckingActiveSession && (
-            <div className="flex items-center space-x-2 text-sm text-info">
-              <Loader2 className="h-4 w-4 animate-spin" />
-              <span>Checking for active tracking session...</span>
-            </div>
-          )}
-
-          {loading && !isCheckingActiveSession && (
+          {loading && (
             <div className="flex items-center space-x-2 text-sm">
               <Loader2 className="h-4 w-4 animate-spin" />
               <span>Getting location...</span>
@@ -714,50 +568,9 @@
           )}
 
           {error && (
-            <div className="border border-destructive/20 bg-destructive/5 rounded-md p-3 space-y-2">
-              <div className="flex items-center space-x-2 text-sm text-destructive">
-                <AlertCircle className="h-4 w-4" />
-                <span className="font-medium">{error}</span>
-              </div>
-              {error.includes("denied") && (
-                <div className="text-xs text-muted-foreground space-y-2">
-                  <div>
-                    <p className="mb-1">To enable location tracking:</p>
-                    <ul className="list-disc list-inside space-y-1">
-                      <li>Click the location icon (🔒) in your browser's address bar</li>
-                      <li>Select "Allow" for location permissions</li>
-                      <li>Refresh the page and try again</li>
-                    </ul>
-                  </div>
-                  <div className="pt-2 border-t border-destructive/10">
-                    <p className="text-xs text-muted-foreground mb-2">
-                      <strong>Alternative:</strong> You can still start tracking using your last known location, but automatic location updates will be disabled.
-                    </p>
-                    <Button
-                      variant="outline"
-                      size="sm"
-                      onClick={() => {
-                        // Use a mock location or employee's last known location
-                        const mockLocation = {
-                          latitude: 27.1766701, // From the current employee data
-                          longitude: 78.0080745,
-                          accuracy: 1000, // Low accuracy to indicate it's not real-time
-                        };
-                        setElapsedTime(0);
-                        setRouteCoordinates([]);
-                        setTotalDistance(0);
-                        setIsTracking(true);
-                        setTrackingStartTime(new Date());
-                        // Create a manual tracking session
-                        console.log("Manual tracking started with fallback location");
-                      }}
-                      className="h-6 text-xs"
-                    >
-                      Start Manual Tracking
-                    </Button>
-                  </div>
-                </div>
-              )}
+            <div className="flex items-center space-x-2 text-sm text-destructive">
+              <AlertCircle className="h-4 w-4" />
+              <span>{error}</span>
             </div>
           )}
 
@@ -820,34 +633,21 @@
         {/* Controls */}
         <div className="flex space-x-2">
           {!isTracking ? (
-            <Button
-              onClick={handleStartTracking}
-              className="flex-1"
-              disabled={isCheckingActiveSession}
-            >
+            <Button onClick={handleStartTracking} className="flex-1">
               <Navigation className="h-4 w-4 mr-2" />
-<<<<<<< HEAD
-              {isCheckingActiveSession ? 'Checking...' : 'Start Tracking'}
-=======
               LogIn
->>>>>>> acb906c5
             </Button>
           ) : (
             <Button
               onClick={handleStopTracking}
               variant="destructive"
               className="flex-1"
-              disabled={isCheckingActiveSession}
             >
               LogOut
             </Button>
           )}
 
-          <Button
-            variant="outline"
-            onClick={getCurrentPosition}
-            disabled={isCheckingActiveSession}
-          >
+          <Button variant="outline" onClick={getCurrentPosition}>
             <MapPin className="h-4 w-4 mr-2" />
             Update Now
           </Button>
