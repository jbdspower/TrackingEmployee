--- conflicted
+++ resolved
@@ -1,441 +1,578 @@
-import { useEffect, useRef, useState } from "react";
-import L from "leaflet";
-import { Employee, LocationData, TrackingSession } from "@shared/api";
-import { routingService } from "@/lib/routingService";
-
-// Fix for default markers in Leaflet with bundlers
-delete (L.Icon.Default.prototype as any)._getIconUrl;
-L.Icon.Default.mergeOptions({
-  iconRetinaUrl:
-    "https://cdnjs.cloudflare.com/ajax/libs/leaflet/1.7.1/images/marker-icon-2x.png",
-  iconUrl:
-    "https://cdnjs.cloudflare.com/ajax/libs/leaflet/1.7.1/images/marker-icon.png",
-  shadowUrl:
-    "https://cdnjs.cloudflare.com/ajax/libs/leaflet/1.7.1/images/marker-shadow.png",
-});
-
-interface EmployeeMapProps {
-  employees: Employee[];
-  selectedEmployee?: string | null;
-  height?: string;
-  onEmployeeClick?: (employeeId: string) => void;
-  trackingSession?: TrackingSession | null;
-  showRoute?: boolean;
+import { useState, useRef } from "react";
+import { Button } from "@/components/ui/button";
+import { Input } from "@/components/ui/input";
+import { Label } from "@/components/ui/label";
+import { Textarea } from "@/components/ui/textarea";
+import {
+  Dialog,
+  DialogContent,
+  DialogDescription,
+  DialogHeader,
+  DialogTitle,
+} from "@/components/ui/dialog";
+import {
+  MeetingDetails,
+  CustomerEmployee,
+  Customer,
+  CustomerContact,
+} from "@shared/api";
+import { AlertCircle, CheckCircle, Clock, User, Building2 } from "lucide-react";
+import {
+  CustomerEmployeeSelector,
+  CustomerEmployeeSelectorRef,
+} from "./CustomerEmployeeSelector";
+import {
+  AddCustomerEmployeeModal,
+  NewCustomerEmployeeData,
+} from "./AddCustomerEmployeeModal";
+
+interface EndMeetingModalProps {
+  isOpen: boolean;
+  onClose: () => void;
+  onEndMeeting: (meetingDetails: MeetingDetails) => Promise<void>;
+  employeeName: string;
+  isLoading?: boolean;
+  currentMeeting?: {
+    clientName?: string;
+    id: string;
+  } | null;
 }
 
-export function EmployeeMap({
-  employees,
-  selectedEmployee,
-  height = "400px",
-  onEmployeeClick,
-  trackingSession,
-  showRoute = false,
-}: EmployeeMapProps) {
-  const mapRef = useRef<L.Map | null>(null);
-  const mapContainerRef = useRef<HTMLDivElement>(null);
-  const markersRef = useRef<{ [key: string]: L.Marker }>({});
-  const routeLayerRef = useRef<L.Polyline | null>(null);
-  const routeMarkersRef = useRef<L.Marker[]>([]);
-  const [isLoadingRoute, setIsLoadingRoute] = useState(false);
-  const [routeError, setRouteError] = useState<string | null>(null);
-
-  useEffect(() => {
-    if (!mapContainerRef.current) return;
-
-    // Initialize map
-    mapRef.current = L.map(mapContainerRef.current).setView(
-      [40.7128, -74.006],
-      12,
+export function EndMeetingModal({
+  isOpen,
+  onClose,
+  onEndMeeting,
+  employeeName,
+  isLoading = false,
+  currentMeeting = null,
+}: EndMeetingModalProps) {
+  const [formData, setFormData] = useState<MeetingDetails>({
+    customers: [],
+    discussion: "",
+    // Legacy fields for backward compatibility
+    customerName: "",
+    customerEmployeeName: "",
+    customerEmail: "",
+    customerMobile: "",
+    customerDesignation: "",
+    customerDepartment: "",
+  });
+
+  const [errors, setErrors] = useState<Record<string, string>>({});
+  const [isSubmitting, setIsSubmitting] = useState(false);
+
+  // Multiple customer selection state
+  const [selectedCustomers, setSelectedCustomers] = useState<CustomerContact[]>(
+    [],
+  );
+  const [currentSelectedEmployee, setCurrentSelectedEmployee] =
+    useState<CustomerEmployee | null>(null);
+  const [currentSelectedCustomer, setCurrentSelectedCustomer] =
+    useState<Customer | null>(null);
+  const [isAddEmployeeOpen, setIsAddEmployeeOpen] = useState(false);
+
+  // Ref for customer employee selector
+  const customerSelectorRef = useRef<CustomerEmployeeSelectorRef>(null);
+
+  const validateForm = (): boolean => {
+    const newErrors: Record<string, string> = {};
+
+    // At least one customer is mandatory
+    if (selectedCustomers.length === 0) {
+      newErrors.customers = "Please add at least one customer contact";
+    }
+
+    // Discussion is mandatory
+    if (!formData.discussion.trim()) {
+      newErrors.discussion = "Discussion details are required";
+    }
+
+    // Email validation if provided
+    if (
+      formData.customerEmail &&
+      !/^[^\s@]+@[^\s@]+\.[^\s@]+$/.test(formData.customerEmail)
+    ) {
+      newErrors.customerEmail = "Please enter a valid email address";
+    }
+
+    // Mobile validation if provided
+    if (
+      formData.customerMobile &&
+      !/^[\+]?[1-9][\d]{0,15}$/.test(
+        formData.customerMobile.replace(/[\s\-\(\)]/g, ""),
+      )
+    ) {
+      newErrors.customerMobile = "Please enter a valid mobile number";
+    }
+
+    setErrors(newErrors);
+    return Object.keys(newErrors).length === 0;
+  };
+
+  const handleInputChange = (field: keyof MeetingDetails, value: string) => {
+    setFormData((prev) => ({
+      ...prev,
+      [field]: value,
+    }));
+
+    // Clear error when user starts typing
+    if (errors[field]) {
+      setErrors((prev) => {
+        const newErrors = { ...prev };
+        delete newErrors[field];
+        return newErrors;
+      });
+    }
+  };
+
+  // Handle customer employee selection (adds to list)
+  const handleCustomerEmployeeSelect = (
+    employee: CustomerEmployee,
+    customer: Customer,
+  ) => {
+    console.log("EndMeetingModal: Customer employee selected:", employee);
+    console.log("EndMeetingModal: Customer selected:", customer);
+
+    setCurrentSelectedEmployee(employee);
+    setCurrentSelectedCustomer(customer);
+
+    // Create customer contact object
+    const customerContact: CustomerContact = {
+      customerName: customer.CustomerCompanyName,
+      customerEmployeeName: employee.CustomerEmpName,
+      customerEmail: employee.Email || "",
+      customerMobile: employee.Mobile || "",
+      customerDesignation: employee.Designation || "",
+      customerDepartment: employee.Department || "",
+    };
+
+    // Check if this customer is already added
+    const isAlreadyAdded = selectedCustomers.some(
+      (c) =>
+        c.customerName === customerContact.customerName &&
+        c.customerEmployeeName === customerContact.customerEmployeeName,
     );
 
-    // Add tile layer
-    L.tileLayer("https://{s}.tile.openstreetmap.org/{z}/{x}/{y}.png", {
-      attribution:
-        '&copy; <a href="https://www.openstreetmap.org/copyright">OpenStreetMap</a> contributors',
-    }).addTo(mapRef.current);
-
-    // Add Leaflet CSS
-    const link = document.createElement("link");
-    link.rel = "stylesheet";
-    link.href = "https://unpkg.com/leaflet@1.7.1/dist/leaflet.css";
-    document.head.appendChild(link);
-
-    return () => {
-      if (mapRef.current) {
-        mapRef.current.remove();
-        mapRef.current = null;
+    if (!isAlreadyAdded) {
+      const newSelectedCustomers = [...selectedCustomers, customerContact];
+      setSelectedCustomers(newSelectedCustomers);
+
+      // Update form data with all customers
+      setFormData((prev) => ({
+        ...prev,
+        customers: newSelectedCustomers,
+        // Keep legacy fields for the first customer for backward compatibility
+        customerName: newSelectedCustomers[0]?.customerName || "",
+        customerEmployeeName:
+          newSelectedCustomers[0]?.customerEmployeeName || "",
+        customerEmail: newSelectedCustomers[0]?.customerEmail || "",
+        customerMobile: newSelectedCustomers[0]?.customerMobile || "",
+        customerDesignation: newSelectedCustomers[0]?.customerDesignation || "",
+        customerDepartment: newSelectedCustomers[0]?.customerDepartment || "",
+      }));
+
+      console.log("EndMeetingModal: Added customer to list:", customerContact);
+
+      // Reset current selection after adding
+      setCurrentSelectedEmployee(null);
+      setCurrentSelectedCustomer(null);
+    } else {
+      console.log("EndMeetingModal: Customer already in list, skipping");
+    }
+  };
+
+  // Remove customer from selected list
+  const handleRemoveCustomer = (index: number) => {
+    const newSelectedCustomers = selectedCustomers.filter(
+      (_, i) => i !== index,
+    );
+    setSelectedCustomers(newSelectedCustomers);
+
+    // Update form data
+    setFormData((prev) => ({
+      ...prev,
+      customers: newSelectedCustomers,
+      // Update legacy fields for the first customer
+      customerName: newSelectedCustomers[0]?.customerName || "",
+      customerEmployeeName: newSelectedCustomers[0]?.customerEmployeeName || "",
+      customerEmail: newSelectedCustomers[0]?.customerEmail || "",
+      customerMobile: newSelectedCustomers[0]?.customerMobile || "",
+      customerDesignation: newSelectedCustomers[0]?.customerDesignation || "",
+      customerDepartment: newSelectedCustomers[0]?.customerDepartment || "",
+    }));
+
+    console.log(
+      "EndMeetingModal: Removed customer from list, remaining:",
+      newSelectedCustomers.length,
+    );
+  };
+
+  // Handle adding new customer employee
+  const handleAddNewEmployee = async (
+    employeeData: NewCustomerEmployeeData,
+  ) => {
+    try {
+      // Create a new customer employee object with generated ID
+      const newEmployeeId = `temp_${Date.now()}`;
+      const newEmployee: CustomerEmployee = {
+        _id: newEmployeeId,
+        CustomerEmpName: employeeData.customerEmployeeName,
+        Designation: employeeData.designation,
+        Department: employeeData.department,
+        Mobile: employeeData.mobile,
+        Email: employeeData.email,
+      };
+
+      // Create a temporary customer object if it's a new company
+      const newCustomer: Customer = {
+        _id: `temp_customer_${Date.now()}`,
+        CustomerCompanyName: employeeData.customerName,
+        Employees: [newEmployee],
+        // Fill in other required fields with defaults
+        GstNumber: "",
+        Status: "Active",
+        RJBDSName: "",
+        LedgerType: { _id: "", Name: "", __v: 0 },
+        Dealer: { _id: "", Name: "", __v: 0 },
+        Mode: { _id: "", Name: "", __v: 0 },
+        CompanyName: {
+          _id: "",
+          companyName: employeeData.customerName,
+          __v: 0,
+        },
+        Addresses: [],
+        Gst: "",
+        BusinessType: "",
+        AdharNumber: "",
+        PanNumber: "",
+        ImportExportCode: "",
+        WhatsappNumber: "",
+        OpBalance: 0,
+        BankDetails: {
+          AccountholderName: "",
+          AccountNumber: "",
+          IFSC: "",
+          BankName: "",
+          BranchName: "",
+          AccountType: "",
+        },
+        UploadGSTCertificate: null,
+        UploadAdharCardFront: null,
+        UploadAdharCardBack: null,
+        UploadPanCard: null,
+        CancelledCheque: null,
+        DistributorAuthorizedCertificate: null,
+        UploadImportExportCertificate: null,
+        CustomerId: "",
+        CustomerStatus: "Temporary",
+        updatedAt: new Date().toISOString(),
+        __v: 0,
+      };
+
+      console.log("Creating new customer employee:", employeeData);
+      console.log("Generated employee object:", newEmployee);
+      console.log("Generated customer object:", newCustomer);
+
+      // Simulate API call delay
+      await new Promise((resolve) => setTimeout(resolve, 1000));
+
+      // Add the new employee to the selector immediately
+      if (customerSelectorRef.current) {
+        console.log("Adding temp employee to selector...");
+        customerSelectorRef.current.addTempEmployee(
+          newEmployee,
+          employeeData.customerName,
+          newCustomer._id,
+        );
+        console.log("Temp employee added to selector");
+      } else {
+        console.error("customerSelectorRef.current is null!");
       }
-      document.head.removeChild(link);
-    };
-  }, []);
-
-  useEffect(() => {
-    if (!mapRef.current || !employees.length) return;
-
-    // Clear existing markers
-    Object.values(markersRef.current).forEach((marker) => {
-      mapRef.current?.removeLayer(marker);
+
+      // Automatically select the newly created employee
+      setTimeout(() => {
+        console.log("Auto-selecting newly created employee...");
+        handleCustomerEmployeeSelect(newEmployee, newCustomer);
+      }, 100);
+
+      console.log("Customer employee added successfully!");
+      return { employee: newEmployee, customer: newCustomer };
+    } catch (error) {
+      console.error("Error adding customer employee:", error);
+      throw error;
+    }
+  };
+
+  const handleSubmit = async (e: React.FormEvent) => {
+    e.preventDefault();
+
+    console.log("EndMeetingModal: Form data before validation:", formData);
+    console.log("EndMeetingModal: Selected customers:", selectedCustomers);
+
+    if (!validateForm()) {
+      console.log("EndMeetingModal: Form validation failed");
+      return;
+    }
+
+    setIsSubmitting(true);
+    try {
+      console.log("EndMeetingModal: Submitting form data:", formData);
+      console.log("EndMeetingModal: Selected customers:", selectedCustomers);
+      await onEndMeeting(formData);
+      console.log("Meeting ended successfully, clearing temp employees");
+      // Clear temporary employees after successful meeting end
+      if (customerSelectorRef.current) {
+        customerSelectorRef.current.clearTempEmployees();
+      }
+      handleClose();
+    } catch (error) {
+      console.error("Error ending meeting:", error);
+      // Error is handled by parent component
+    } finally {
+      setIsSubmitting(false);
+    }
+  };
+
+  const handleClose = () => {
+    if (isSubmitting || isLoading) return;
+
+    console.log("EndMeetingModal: Closing and resetting all state");
+
+    // Reset all form state
+    setFormData({
+      customers: [],
+      discussion: "",
+      // Legacy fields
+      customerName: "",
+      customerEmployeeName: "",
+      customerEmail: "",
+      customerMobile: "",
+      customerDesignation: "",
+      customerDepartment: "",
     });
-    markersRef.current = {};
-
-    // Create custom icons for different statuses
-    const createIcon = (
-      status: Employee["status"],
-      isSelected: boolean = false,
-    ) => {
-      const color =
-        status === "active"
-          ? "#22c55e"
-          : status === "meeting"
-            ? "#f59e0b"
-            : "#6b7280";
-
-      return L.divIcon({
-        html: `
-          <div style="
-            background-color: ${color};
-            width: 20px;
-            height: 20px;
-            border-radius: 50%;
-            border: 3px solid white;
-            box-shadow: 0 2px 4px rgba(0,0,0,0.3);
-            ${isSelected ? "transform: scale(1.3);" : ""}
-          "></div>
-        `,
-        className: "custom-div-icon",
-        iconSize: [20, 20],
-        iconAnchor: [10, 10],
-      });
-    };
-
-    // Add markers for each employee
-    const bounds = L.latLngBounds([]);
-    employees.forEach((employee) => {
-      if (employee.location?.lat && employee.location?.lng) {
-        const isSelected = selectedEmployee === (employee._id || employee.id);
-        const marker = L.marker(
-          [employee.location.lat, employee.location.lng],
-          { icon: createIcon(employee.status, isSelected) },
-        ).addTo(mapRef.current!);
-
-        marker.bindPopup(`
-          <div style="min-width: 200px;">
-            <h3 style="margin: 0 0 8px 0; font-weight: bold;">${employee.name || "Unknown Employee"}</h3>
-            <p style="margin: 0 0 4px 0; color: #666;">
-              <span style="
-                display: inline-block;
-                padding: 2px 6px;
-                border-radius: 4px;
-                font-size: 12px;
-                background-color: ${employee.status === "active" ? "#22c55e" : employee.status === "meeting" ? "#f59e0b" : "#6b7280"};
-                color: white;
-              ">${employee.status === "active" ? "On Route" : employee.status === "meeting" ? "In Meeting" : "Offline"}</span>
-            </p>
-            <p style="margin: 0 0 4px 0; font-size: 14px;">${employee.location?.address || "Location not available"}</p>
-            ${employee.currentTask ? `<p style="margin: 0 0 4px 0; font-size: 12px; font-style: italic;">${employee.currentTask}</p>` : ""}
-            <p style="margin: 0; font-size: 12px; color: #888;">Updated ${employee.lastUpdate || employee.lastSeen || "Never"}</p>
+    setErrors({});
+    setSelectedCustomers([]);
+    setCurrentSelectedEmployee(null);
+    setCurrentSelectedCustomer(null);
+    setIsAddEmployeeOpen(false);
+
+    // Reset the customer employee selector and clear any temporary employees
+    if (customerSelectorRef.current) {
+      customerSelectorRef.current.resetSelection();
+    }
+
+    onClose();
+  };
+
+  const isFormDisabled = isSubmitting || isLoading;
+
+  return (
+    <Dialog open={isOpen} onOpenChange={handleClose}>
+      <DialogContent className="sm:max-w-md  max-h-[90vh] overflow-y-auto">
+        <DialogHeader>
+          <DialogTitle className="flex items-center space-x-2">
+            <Clock className="h-5 w-5 text-destructive" />
+            <span>End Meeting</span>
+          </DialogTitle>
+          <DialogDescription>
+            Complete the meeting for{" "}
+            <span className="font-medium">{employeeName}</span> by providing
+            customer details and discussion summary.
+          </DialogDescription>
+        </DialogHeader>
+
+        <form onSubmit={handleSubmit} className="space-y-4">
+          {/* Customer Employee Selection Header */}
+          <div className="flex items-center space-x-2 py-2 border-b">
+            <User className="h-4 w-4 text-primary" />
+            <span className="text-sm font-medium">
+              Select Customer Employee
+            </span>
           </div>
-        `);
-
-        if (onEmployeeClick) {
-          marker.on("click", () =>
-            onEmployeeClick(employee._id || employee.id),
-          );
-        }
-
-        markersRef.current[employee._id || employee.id] = marker;
-        bounds.extend([employee.location.lat, employee.location.lng]);
-      }
-    });
-
-    // Fit map to show all markers
-    if (employees.length > 0 && bounds.isValid()) {
-      mapRef.current.fitBounds(bounds, { padding: [20, 20] });
-    }
-  }, [employees, selectedEmployee, onEmployeeClick]);
-
-  // Handle route visualization with road-based routing
-  useEffect(() => {
-    if (!mapRef.current) return;
-
-    // Clear existing route
-    if (routeLayerRef.current) {
-      mapRef.current.removeLayer(routeLayerRef.current);
-      routeLayerRef.current = null;
-    }
-    routeMarkersRef.current.forEach((marker) => {
-      mapRef.current?.removeLayer(marker);
-    });
-    routeMarkersRef.current = [];
-
-<<<<<<< HEAD
-    // Check if we have a valid tracking session first
-    if (!showRoute || !trackingSession) return;
-=======
-    if (!showRoute || !trackingSession || !trackingSession.route.length) {
-      setRouteError(null);
-      return;
-    }
->>>>>>> acb906c5
-
-    // Get route data with fallback to locations for backward compatibility
-    const routeData = trackingSession.route || trackingSession.locations || [];
-
-    if (!routeData.length) return;
-
-    const route = routeData;
-
-<<<<<<< HEAD
-    // Create polyline for the route
-    const routeCoords: L.LatLngExpression[] = route.map((point) => [
-      point.lat,
-      point.lng,
-    ]);
-
-    routeLayerRef.current = L.polyline(routeCoords, {
-      color: "#3b82f6",
-      weight: 4,
-      opacity: 0.8,
-      dashArray: "5, 10",
-    }).addTo(mapRef.current);
-=======
-    // Use road-based routing for better route visualization
-    const generateRoadRoute = async () => {
-      if (route.length < 2) {
-        setRouteError("Not enough points for route generation");
-        return;
-      }
-
-      setIsLoadingRoute(true);
-      setRouteError(null);
-
-      try {
-        // Get road-based route between all points
-        const routeData = await routingService.getRouteForPoints(route);
-
-        if (!mapRef.current) return;
-
-        // Create polyline with road-based coordinates
-        const routeCoords: L.LatLngExpression[] = routeData.coordinates;
-
-        if (routeCoords.length > 0) {
-          routeLayerRef.current = L.polyline(routeCoords, {
-            color: '#3b82f6',
-            weight: 4,
-            opacity: 0.8,
-            smoothFactor: 1.0
-          }).addTo(mapRef.current);
-
-          // Update tracking session with accurate distance
-          if (trackingSession && routeData.totalDistance > 0) {
-            console.log(`Route updated: ${(routeData.totalDistance / 1000).toFixed(2)} km (was ${((trackingSession.totalDistance || 0) / 1000).toFixed(2)} km)`);
-          }
-
-          // Fit map to show the route
-          const routeBounds = L.latLngBounds(routeCoords);
-          mapRef.current.fitBounds(routeBounds, { padding: [30, 30] });
-        } else {
-          // Fallback to straight line if no road route available
-          const fallbackCoords: L.LatLngExpression[] = route.map(point => [point.lat, point.lng]);
-          routeLayerRef.current = L.polyline(fallbackCoords, {
-            color: '#f59e0b',
-            weight: 3,
-            opacity: 0.6,
-            dashArray: '10, 5'
-          }).addTo(mapRef.current);
-          setRouteError("Using direct path - road routing unavailable");
-
-          // Fit map to show the fallback route
-          const fallbackBounds = L.latLngBounds(fallbackCoords);
-          mapRef.current.fitBounds(fallbackBounds, { padding: [30, 30] });
-        }
-      } catch (error) {
-        console.error('Error generating road route:', error);
-        setRouteError('Failed to generate road route');
-
-        // Fallback to straight line on error
-        if (mapRef.current) {
-          const fallbackCoords: L.LatLngExpression[] = route.map(point => [point.lat, point.lng]);
-          routeLayerRef.current = L.polyline(fallbackCoords, {
-            color: '#f59e0b',
-            weight: 3,
-            opacity: 0.6,
-            dashArray: '10, 5'
-          }).addTo(mapRef.current);
-        }
-      } finally {
-        setIsLoadingRoute(false);
-      }
-    };
-
-    generateRoadRoute();
->>>>>>> acb906c5
-
-    // Add start marker
-    if (trackingSession.startLocation) {
-      const startIcon = L.divIcon({
-        html: `
-          <div style="
-            background-color: #22c55e;
-            width: 24px;
-            height: 24px;
-            border-radius: 50%;
-            border: 3px solid white;
-            box-shadow: 0 2px 4px rgba(0,0,0,0.3);
-            display: flex;
-            align-items: center;
-            justify-content: center;
-            font-size: 12px;
-            font-weight: bold;
-            color: white;
-          ">S</div>
-        `,
-        className: "custom-div-icon",
-        iconSize: [24, 24],
-        iconAnchor: [12, 12],
-      });
-
-      const startMarker = L.marker(
-        [trackingSession.startLocation.lat, trackingSession.startLocation.lng],
-        { icon: startIcon },
-      ).addTo(mapRef.current);
-
-      startMarker.bindPopup(`
-        <div style="min-width: 150px;">
-          <h4 style="margin: 0 0 8px 0; color: #22c55e;">Route Start</h4>
-          <p style="margin: 0 0 4px 0; font-size: 12px;">
-            ${new Date(trackingSession.startTime).toLocaleString()}
-          </p>
-          <p style="margin: 0; font-size: 12px; color: #666;">
-            ${trackingSession.startLocation.address}
-          </p>
-        </div>
-      `);
-
-      routeMarkersRef.current.push(startMarker);
-    }
-
-    // Add end marker if tracking is completed
-    if (trackingSession.endLocation && trackingSession.status === "completed") {
-      const endIcon = L.divIcon({
-        html: `
-          <div style="
-            background-color: #ef4444;
-            width: 24px;
-            height: 24px;
-            border-radius: 50%;
-            border: 3px solid white;
-            box-shadow: 0 2px 4px rgba(0,0,0,0.3);
-            display: flex;
-            align-items: center;
-            justify-content: center;
-            font-size: 12px;
-            font-weight: bold;
-            color: white;
-          ">E</div>
-        `,
-        className: "custom-div-icon",
-        iconSize: [24, 24],
-        iconAnchor: [12, 12],
-      });
-
-      const endMarker = L.marker(
-        [trackingSession.endLocation.lat, trackingSession.endLocation.lng],
-        { icon: endIcon },
-      ).addTo(mapRef.current);
-
-      endMarker.bindPopup(`
-        <div style="min-width: 150px;">
-          <h4 style="margin: 0 0 8px 0; color: #ef4444;">Route End</h4>
-          <p style="margin: 0 0 4px 0; font-size: 12px;">
-            ${trackingSession.endTime ? new Date(trackingSession.endTime).toLocaleString() : "In progress"}
-          </p>
-          <p style="margin: 0 0 4px 0; font-size: 12px; color: #666;">
-            ${trackingSession.endLocation.address}
-          </p>
-          <p style="margin: 0; font-size: 12px; color: #666;">
-            Distance: ${(trackingSession.totalDistance / 1000).toFixed(2)} km
-          </p>
-        </div>
-      `);
-
-      routeMarkersRef.current.push(endMarker);
-    }
-
-    // Add waypoint markers for intermediate points (every 5th point to avoid clutter)
-    route.forEach((point, index) => {
-      if (index > 0 && index < route.length - 1 && index % 5 === 0) {
-        const waypointIcon = L.divIcon({
-          html: `
-            <div style="
-              background-color: #6b7280;
-              width: 8px;
-              height: 8px;
-              border-radius: 50%;
-              border: 2px solid white;
-              box-shadow: 0 1px 2px rgba(0,0,0,0.3);
-            "></div>
-          `,
-          className: "custom-div-icon",
-          iconSize: [8, 8],
-          iconAnchor: [4, 4],
-        });
-
-        const waypointMarker = L.marker([point.lat, point.lng], {
-          icon: waypointIcon,
-        }).addTo(mapRef.current);
-
-        waypointMarker.bindPopup(`
-          <div style="min-width: 120px;">
-            <h4 style="margin: 0 0 8px 0; color: #6b7280;">Waypoint</h4>
-            <p style="margin: 0; font-size: 12px;">
-              ${new Date(point.timestamp).toLocaleTimeString()}
-            </p>
+
+          {/* Customer Employee Selection */}
+          <div className="space-y-4">
+            {currentMeeting?.clientName && (
+              <div className="bg-primary/5 p-3 rounded-md text-sm">
+                <div className="flex items-center space-x-2">
+                  <span className="font-medium">
+                    Meeting with: {currentMeeting.clientName}
+                  </span>
+                </div>
+                <div className="text-xs text-muted-foreground mt-1">
+                  Showing employees for this company only
+                </div>
+              </div>
+            )}
+            <CustomerEmployeeSelector
+              ref={customerSelectorRef}
+              onEmployeeSelect={handleCustomerEmployeeSelect}
+              selectedEmployeeId={currentSelectedEmployee?._id}
+              disabled={isFormDisabled}
+              onAddNewEmployee={() => setIsAddEmployeeOpen(true)}
+              filterByCompany={currentMeeting?.clientName}
+            />
+            {errors.customers && (
+              <div className="flex items-center space-x-1 text-sm text-destructive">
+                <AlertCircle className="h-3 w-3" />
+                <span>{errors.customers}</span>
+              </div>
+            )}
+
+            {/* Selected Customers List */}
+            {selectedCustomers.length > 0 && (
+              <div className="space-y-3">
+                <div className="flex items-center space-x-2">
+                  <Building2 className="h-4 w-4 text-primary" />
+                  <span className="font-medium text-sm">
+                    Selected Customer Contacts ({selectedCustomers.length})
+                  </span>
+                </div>
+
+                <div className="space-y-2 max-h-48 overflow-y-auto">
+                  {selectedCustomers.map((customer, index) => (
+                    <div
+                      key={index}
+                      className="p-3 border rounded-lg bg-muted/20 relative"
+                    >
+                      <Button
+                        type="button"
+                        variant="outline"
+                        size="sm"
+                        onClick={() => handleRemoveCustomer(index)}
+                        className="absolute top-2 right-2 h-6 w-6 p-0 text-destructive hover:text-destructive"
+                        disabled={isFormDisabled}
+                      >
+                        ×
+                      </Button>
+
+                      <div className="grid grid-cols-2 gap-2 text-sm pr-8">
+                        <div>
+                          <span className="text-muted-foreground">
+                            Company:
+                          </span>
+                          <div className="font-medium">
+                            {customer.customerName}
+                          </div>
+                        </div>
+                        <div>
+                          <span className="text-muted-foreground">
+                            Contact:
+                          </span>
+                          <div className="font-medium">
+                            {customer.customerEmployeeName}
+                          </div>
+                        </div>
+                        {customer.customerDesignation && (
+                          <div>
+                            <span className="text-muted-foreground">
+                              Position:
+                            </span>
+                            <div>{customer.customerDesignation}</div>
+                          </div>
+                        )}
+                        {customer.customerDepartment && (
+                          <div>
+                            <span className="text-muted-foreground">
+                              Department:
+                            </span>
+                            <div>{customer.customerDepartment}</div>
+                          </div>
+                        )}
+                        {customer.customerEmail && (
+                          <div>
+                            <span className="text-muted-foreground">
+                              Email:
+                            </span>
+                            <div className="text-xs">
+                              {customer.customerEmail}
+                            </div>
+                          </div>
+                        )}
+                        {customer.customerMobile && (
+                          <div>
+                            <span className="text-muted-foreground">
+                              Mobile:
+                            </span>
+                            <div className="text-xs">
+                              {customer.customerMobile}
+                            </div>
+                          </div>
+                        )}
+                      </div>
+                    </div>
+                  ))}
+                </div>
+              </div>
+            )}
           </div>
-        `);
-
-        routeMarkersRef.current.push(waypointMarker);
-      }
-    });
-  }, [showRoute, trackingSession]);
-
-  // Center map on selected employee
-  useEffect(() => {
-    if (!mapRef.current || !selectedEmployee) return;
-
-    const employee = employees.find(
-      (emp) => (emp._id || emp.id) === selectedEmployee,
-    );
-    if (employee && employee.location.lat && employee.location.lng) {
-      mapRef.current.setView(
-        [employee.location.lat, employee.location.lng],
-        15,
-      );
-    }
-  }, [selectedEmployee, employees]);
-
-  return (
-    <div className="relative">
-      <div
-        ref={mapContainerRef}
-        style={{ height, width: "100%", borderRadius: "8px" }}
-        className="relative z-0"
-      />
-
-      {/* Loading indicator */}
-      {isLoadingRoute && (
-        <div className="absolute top-2 right-2 bg-background/90 backdrop-blur-sm border border-border rounded-md px-3 py-2 text-sm flex items-center space-x-2 z-10">
-          <div className="w-4 h-4 border-2 border-primary border-t-transparent rounded-full animate-spin"></div>
-          <span>Generating route...</span>
-        </div>
-      )}
-
-      {/* Route error indicator */}
-      {routeError && (
-        <div className="absolute top-2 right-2 bg-warning/90 backdrop-blur-sm border border-warning rounded-md px-3 py-2 text-sm text-warning-foreground z-10">
-          <span>{routeError}</span>
-        </div>
-      )}
-    </div>
+
+          {/* Discussion - Mandatory */}
+          <div className="space-y-2">
+            <Label htmlFor="discussion" className="text-sm">
+              Discussion Details
+              <span className="text-destructive ml-1">*</span>
+            </Label>
+            <Textarea
+              id="discussion"
+              placeholder="Describe what was discussed in the meeting, key points, outcomes, and next steps..."
+              value={formData.discussion}
+              onChange={(e) => handleInputChange("discussion", e.target.value)}
+              disabled={isFormDisabled}
+              rows={4}
+              className={errors.discussion ? "border-destructive" : ""}
+            />
+            {errors.discussion && (
+              <div className="flex items-center space-x-1 text-sm text-destructive">
+                <AlertCircle className="h-3 w-3" />
+                <span>{errors.discussion}</span>
+              </div>
+            )}
+            <div className="text-xs text-muted-foreground">
+              This field is required and will be included in the meeting record.
+            </div>
+          </div>
+
+          {/* Action Buttons */}
+          <div className="flex justify-end space-x-3 pt-4">
+            <Button
+              type="button"
+              variant="outline"
+              onClick={handleClose}
+              disabled={isFormDisabled}
+            >
+              Cancel
+            </Button>
+            <Button
+              type="submit"
+              variant="destructive"
+              disabled={isFormDisabled}
+              className="min-w-[120px]"
+            >
+              {isSubmitting || isLoading ? (
+                <div className="flex items-center space-x-2">
+                  <div className="animate-spin h-4 w-4 border-2 border-white border-t-transparent rounded-full" />
+                  <span>Ending...</span>
+                </div>
+              ) : (
+                <div className="flex items-center space-x-2">
+                  <CheckCircle className="h-4 w-4" />
+                  <span>End Meeting</span>
+                </div>
+              )}
+            </Button>
+          </div>
+        </form>
+
+        {/* Add Customer Employee Modal */}
+        <AddCustomerEmployeeModal
+          isOpen={isAddEmployeeOpen}
+          onClose={() => setIsAddEmployeeOpen(false)}
+          onAddEmployee={handleAddNewEmployee}
+          isLoading={isLoading}
+          defaultCustomerName={currentMeeting?.clientName}
+        />
+      </DialogContent>
+    </Dialog>
   );
 }