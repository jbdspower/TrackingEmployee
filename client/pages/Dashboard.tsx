import { useState, useEffect } from "react";
import { Card, CardContent, CardHeader, CardTitle } from "@/components/ui/card";
import { Button } from "@/components/ui/button";
import { Badge } from "@/components/ui/badge";
import { Input } from "@/components/ui/input";
import { Label } from "@/components/ui/label";
import {
  Select,
  SelectContent,
  SelectItem,
  SelectTrigger,
  SelectValue,
} from "@/components/ui/select";
import { Textarea } from "@/components/ui/textarea";
import {
  Table,
  TableBody,
  TableCell,
  TableHead,
  TableHeader,
  TableRow,
} from "@/components/ui/table";
import {
  Dialog,
  DialogContent,
  DialogDescription,
  DialogHeader,
  DialogTitle,
} from "@/components/ui/dialog";
import {
  Calendar,
  Clock,
  Filter,
  Download,
  BarChart3,
  Users,
  TrendingUp,
  Search,
  CalendarDays,
  Eye,
  ArrowLeft,
  History,
  Save,
  Edit,
  MapPin,
} from "lucide-react";
import { RouteSnapshotHistory } from "@/components/RouteSnapshotHistory";
import { HttpClient } from "@/lib/httpClient";
import { RouteImageViewer } from "@/components/RouteImageViewer";
import { getRouteScreenshot } from "@/lib/routeScreenshot";
import {
  format,
  startOfDay,
  endOfDay,
  subDays,
  startOfWeek,
  endOfWeek,
  startOfMonth,
  endOfMonth,
} from "date-fns";

interface EmployeeAnalytics {
  employeeId: string;
  employeeName: string;
  totalMeetings: number;
  todayMeetings: number;
  totalMeetingHours: number;
  totalDutyHours: number;
  status: "active" | "inactive" | "meeting";
}

interface EmployeeDayRecord {
  date: string;
  totalMeetings: number;
  startLocationTime: string;
  startLocationAddress: string;
  outLocationTime: string;
  outLocationAddress: string;
  totalDutyHours: number;
  meetingTime: number;
  travelAndLunchTime: number;
  attendanceStatus?: string;
  attendanceReason?: string;
}

interface EmployeeMeetingRecord {
  employeeName: string;
  companyName: string;
  date: string;
  leadId?: string;
  meetingInTime: string;
  meetingInLocation: string;
  meetingOutTime: string;
  meetingOutLocation: string;
  totalStayTime: number;
  discussion: string;
  meetingPerson: string;
}

interface DashboardFilters {
  employeeId: string;
  dateRange: "all" | "today" | "yesterday" | "week" | "month" | "custom";
  startDate?: string;
  endDate?: string;
  searchTerm: string;
}

export default function Dashboard() {
  const [analytics, setAnalytics] = useState<EmployeeAnalytics[]>([]);
  const [loading, setLoading] = useState(true);
  const [filters, setFilters] = useState<DashboardFilters>({
    employeeId: "all",
    dateRange: "all",
    searchTerm: "",
  });

  // Detailed employee view state
  const [selectedEmployee, setSelectedEmployee] = useState<string | null>(null);
  const [employeeDayRecords, setEmployeeDayRecords] = useState<
    EmployeeDayRecord[]
  >([]);
  const [employeeMeetingRecords, setEmployeeMeetingRecords] = useState<
    EmployeeMeetingRecord[]
  >([]);
  const [loadingDetails, setLoadingDetails] = useState(false);

  // Meeting history modal state
  const [meetingHistoryModal, setMeetingHistoryModal] = useState<{
    isOpen: boolean;
    employeeId: string;
    employeeName: string;
    meetingHistory: any[];
    loading: boolean;
  }>({
    isOpen: false,
    employeeId: "",
    employeeName: "",
    meetingHistory: [],
    loading: false,
  });

  // Route history modal state
  const [routeHistoryModal, setRouteHistoryModal] = useState<{
    isOpen: boolean;
    employeeId: string;
  }>({
    isOpen: false,
    employeeId: "",
  });

  // Attendance editing state
  const [attendanceEdits, setAttendanceEdits] = useState<
    Record<
      string,
      {
        attendanceStatus: string;
        attendanceReason: string;
        isEditing: boolean;
        isSaving: boolean;
      }
    >
  >({});

  // Summary statistics
  const [summaryStats, setSummaryStats] = useState({
    totalEmployees: 0,
    activeMeetings: 0,
    totalMeetingsToday: 0,
    avgMeetingDuration: 0,
  });

  useEffect(() => {
    fetchAnalytics();
  }, [filters]);

  // Re-fetch employee details when filters change while in detail view
  useEffect(() => {
    if (selectedEmployee) {
      handleEmployeeClick(
        selectedEmployee,
        analytics.find((emp) => emp.employeeId === selectedEmployee)
          ?.employeeName || "Unknown",
      );
    }
  }, [filters.dateRange, filters.startDate, filters.endDate]);

  const fetchAnalytics = async () => {
  try {
    setLoading(true);

    // Get user from localStorage
    const user = JSON.parse(localStorage.getItem("user") || "{}");
    const isSuperAdmin = user?.role === "super_admin";

    // Build query parameters
    const queryParams = new URLSearchParams();

    if (isSuperAdmin) {
      if (filters.employeeId !== "all") {
        queryParams.append("employeeId", filters.employeeId);
      }
    } else {
      // If not super admin, force filter by logged-in user's ID
      queryParams.append("employeeId", user._id);
    }

    queryParams.append("dateRange", filters.dateRange);
    if (filters.startDate) queryParams.append("startDate", filters.startDate);
    if (filters.endDate) queryParams.append("endDate", filters.endDate);
    if (filters.searchTerm) queryParams.append("search", filters.searchTerm);

    const response = await HttpClient.get(`/api/analytics/employees?${queryParams}`);

    if (response.ok) {
      const data = await response.json();

      setAnalytics(data.analytics || []);
      setSummaryStats(
        data.summary || {
          totalEmployees: 0,
          activeMeetings: 0,
          totalMeetingsToday: 0,
          avgMeetingDuration: 0,
        }
      );
    } else {
      console.error("Failed to fetch analytics");
      setAnalytics([]);
    }
  } catch (error) {
    console.error("Error fetching analytics", error);
    setAnalytics([]);
  } finally {
    setLoading(false);
  }
};


  const handleFilterChange = (key: keyof DashboardFilters, value: string) => {
    setFilters((prev) => {
      const newFilters = {
        ...prev,
        [key]: value,
      };

      // Clear custom date fields when switching away from custom range
      if (key === "dateRange" && value !== "custom") {
        newFilters.startDate = undefined;
        newFilters.endDate = undefined;
      }

      // Auto-set end date to today if only start date is set
      if (key === "startDate" && value && !prev.endDate) {
        newFilters.endDate = format(new Date(), "yyyy-MM-dd");
      }

      return newFilters;
    });
  };

  const handleClearCustomDates = () => {
    setFilters((prev) => ({
      ...prev,
      startDate: undefined,
      endDate: undefined,
    }));
  };

  const handleQuickDateRange = (range: string) => {
    const today = new Date();
    let startDate: string;
    let endDate: string = format(today, "yyyy-MM-dd");

    switch (range) {
      case "last7":
        startDate = format(subDays(today, 6), "yyyy-MM-dd");
        break;
      case "last30":
        startDate = format(subDays(today, 29), "yyyy-MM-dd");
        break;
      case "lastMonth":
        const lastMonth = new Date(
          today.getFullYear(),
          today.getMonth() - 1,
          1,
        );
        const lastMonthEnd = new Date(today.getFullYear(), today.getMonth(), 0);
        startDate = format(lastMonth, "yyyy-MM-dd");
        endDate = format(lastMonthEnd, "yyyy-MM-dd");
        break;
      case "thisMonth":
        startDate = format(startOfMonth(today), "yyyy-MM-dd");
        endDate = format(endOfMonth(today), "yyyy-MM-dd");
        break;
      default:
        return;
    }

    setFilters((prev) => ({
      ...prev,
      dateRange: "custom",
      startDate,
      endDate,
    }));
  };

  const getDateRangeText = () => {
    switch (filters.dateRange) {
      case "all":
        return "All Time";
      case "today":
        return "Today";
      case "yesterday":
        return "Yesterday";
      case "week":
        return "This Week";
      case "month":
        return "This Month";
      case "custom":
        if (filters.startDate && filters.endDate) {
          const start = new Date(filters.startDate);
          const end = new Date(filters.endDate);
          const startYear = start.getFullYear();
          const endYear = end.getFullYear();
          const currentYear = new Date().getFullYear();

          if (startYear === endYear && startYear === currentYear) {
            return `${format(start, "MMM dd")} - ${format(end, "MMM dd")}`;
          } else if (startYear === endYear) {
            return `${format(start, "MMM dd")} - ${format(end, "MMM dd, yyyy")}`;
          } else {
            return `${format(start, "MMM dd, yyyy")} - ${format(end, "MMM dd, yyyy")}`;
          }
        }
        return "Custom Range";
      default:
        return "Today";
    }
  };

  const exportData = () => {
    const csvContent = [
      [
        "Employee Name",
        "Total Meetings",
        "Today's Meetings",
        "Meeting Hours",
        "Duty Hours",
      ],
      ...analytics.map((emp) => [
        emp.employeeName,
        emp.totalMeetings.toString(),
        emp.todayMeetings.toString(),
        `${emp.totalMeetingHours.toFixed(1)}h`,
        `${emp.totalDutyHours.toFixed(1)}h`,
      ]),
    ]
      .map((row) => row.join(","))
      .join("\n");

    const blob = new Blob([csvContent], { type: "text/csv" });
    const url = window.URL.createObjectURL(blob);
    const a = document.createElement("a");
    a.href = url;
    a.download = `employee-analytics-${format(new Date(), "yyyy-MM-dd")}.csv`;
    a.click();
    window.URL.revokeObjectURL(url);
  };

  const handleEmployeeClick = async (
    employeeId: string,
    employeeName: string,
  ) => {
    setSelectedEmployee(employeeId);
    setLoadingDetails(true);
    try {
      // Fetch detailed employee data
      const response = await HttpClient.get(
        `/api/analytics/employee-details/${employeeId}?${new URLSearchParams({
          dateRange: filters.dateRange,
          ...(filters.startDate && { startDate: filters.startDate }),
          ...(filters.endDate && { endDate: filters.endDate }),
        })}`,
      );

      if (response.ok) {
        const data = await response.json();
        setEmployeeDayRecords(data.dayRecords || []);
        setEmployeeMeetingRecords(data.meetingRecords || []);
      } else {
        console.error("Failed to fetch employee details");
        setEmployeeDayRecords([]);
        setEmployeeMeetingRecords([]);
      }
    } catch (error) {
      console.error("Error fetching employee details:", error);
      setEmployeeDayRecords([]);
      setEmployeeMeetingRecords([]);
    } finally {
      setLoadingDetails(false);
    }
  };

  const handleBackToList = () => {
    setSelectedEmployee(null);
    setEmployeeDayRecords([]);
    setEmployeeMeetingRecords([]);
  };

  // Generate color for date
  const getDateColor = (date: string, index: number) => {
    const colors = [
      "bg-blue-50 border-blue-200 text-blue-900",
      "bg-green-50 border-green-200 text-green-900",
      "bg-purple-50 border-purple-200 text-purple-900",
      "bg-orange-50 border-orange-200 text-orange-900",
      "bg-pink-50 border-pink-200 text-pink-900",
      "bg-indigo-50 border-indigo-200 text-indigo-900",
    ];
    return colors[index % colors.length];
  };

  // Handle meeting history viewing
  const handleViewMeetingHistory = async (
    employeeId: string,
    leadId?: string,
  ) => {
    if (!employeeId) {
      console.error("No employee ID provided for meeting history");
      return;
    }

    // Find employee name from analytics or use the selected employee info
    const employeeName =
      analytics.find((emp) => emp.employeeId === employeeId)?.employeeName ||
      (selectedEmployee === employeeId
        ? "Selected Employee"
        : "Unknown Employee");

    const contextInfo = leadId
      ? `employee: ${employeeId} (${employeeName}), leadId: ${leadId}`
      : `employee: ${employeeId} (${employeeName})`;
    console.log(`Opening meeting history for ${contextInfo}`);

    // Ensure we always start with fresh data for this employee/lead combination
    setMeetingHistoryModal({
      isOpen: true,
      employeeId,
      employeeName: leadId ? `${employeeName} - Lead ${leadId}` : employeeName,
      meetingHistory: [], // Always clear previous data
      loading: true,
    });

    try {
      // Build query parameters including date filters
      const queryParams = new URLSearchParams();
      queryParams.append("employeeId", employeeId);
      queryParams.append("limit", "50");
      queryParams.append("_t", Date.now().toString()); // Cache busting parameter

      // Add leadId filter if provided (for specific meeting history)
      if (leadId) {
        queryParams.append("leadId", leadId);
      }

      // For meeting history:
      // - If "all" filter, show ALL meetings (no date filter)
      // - For other specific filters, apply the date filter
      const shouldApplyDateFilter = filters.dateRange !== "all";

      if (shouldApplyDateFilter) {
        queryParams.append("dateRange", filters.dateRange);
        if (filters.startDate)
          queryParams.append("startDate", filters.startDate);
        if (filters.endDate) queryParams.append("endDate", filters.endDate);
        console.log(
          `Applying date filter to meeting history for ${employeeName}:`,
          filters.dateRange,
        );
      } else {
        console.log(
          `Showing ALL meetings in history for ${employeeName} (All Time filter selected)`,
        );
      }

      console.log(
        `Fetching meeting history for ${employeeName} with filters: ${queryParams.toString()}`,
      );

      const response = await HttpClient.get(
        `/api/meeting-history?${queryParams.toString()}`,
      );
      if (response.ok) {
        const data = await response.json();
        console.log(
          `Meeting history response for ${employeeName}: ${data.meetings?.length || 0} records`,
        );

        // Validate that the response is for the correct employee
        const meetings = data.meetings || [];
        const incorrectMeetings = meetings.filter(
          (m) => m.employeeId !== employeeId,
        );
        if (incorrectMeetings.length > 0) {
          console.error(
            `WARNING: Found ${incorrectMeetings.length} meetings that don't belong to employee ${employeeId}:`,
            incorrectMeetings.map((m) => ({
              meetingEmployeeId: m.employeeId,
              leadId: m.leadId,
            })),
          );
        }

        // Only show meetings that actually belong to this employee
        const filteredMeetings = meetings.filter(
          (m) => m.employeeId === employeeId,
        );
        console.log(
          `After filtering: ${filteredMeetings.length} meetings actually belong to ${employeeName}`,
        );

        setMeetingHistoryModal((prev) => ({
          ...prev,
          meetingHistory: filteredMeetings,
          loading: false,
        }));
      } else {
        console.error(`Failed to fetch meeting history for ${employeeName}`);
        setMeetingHistoryModal((prev) => ({
          ...prev,
          meetingHistory: [],
          loading: false,
        }));
      }
    } catch (error) {
      console.error(
        `Error fetching meeting history for ${employeeName}:`,
        error,
      );
      setMeetingHistoryModal((prev) => ({
        ...prev,
        meetingHistory: [],
        loading: false,
      }));
    }
  };

  const closeMeetingHistoryModal = () => {
    console.log("Closing meeting history modal");
    setMeetingHistoryModal({
      isOpen: false,
      employeeId: "",
      employeeName: "",
      meetingHistory: [],
      loading: false,
    });
  };

  // Route history handlers
  const handleViewRouteHistory = (employeeId: string) => {
    setRouteHistoryModal({
      isOpen: true,
      employeeId,
    });
  };

  const closeRouteHistoryModal = () => {
    setRouteHistoryModal({
      isOpen: false,
      employeeId: "",
    });
  };

  // Attendance management functions
  const attendanceOptions = [
    { value: "full_day", label: "Full Day" },
    { value: "half_day", label: "Half Day" },
    { value: "off", label: "Off" },
    { value: "short_leave", label: "Short Leave" },
    { value: "ot", label: "OT" },
  ];

  const handleEditAttendance = (
    date: string,
    currentStatus?: string,
    currentReason?: string,
  ) => {
    setAttendanceEdits((prev) => ({
      ...prev,
      [date]: {
        attendanceStatus: currentStatus || "full_day",
        attendanceReason: currentReason || "",
        isEditing: true,
        isSaving: false,
      },
    }));
  };

  const handleCancelAttendanceEdit = (date: string) => {
    setAttendanceEdits((prev) => {
      const newEdits = { ...prev };
      delete newEdits[date];
      return newEdits;
    });
  };

  const handleAttendanceStatusChange = (date: string, status: string) => {
    setAttendanceEdits((prev) => ({
      ...prev,
      [date]: {
        ...prev[date],
        attendanceStatus: status,
      },
    }));
  };

  const handleAttendanceReasonChange = (date: string, reason: string) => {
    setAttendanceEdits((prev) => ({
      ...prev,
      [date]: {
        ...prev[date],
        attendanceReason: reason,
      },
    }));
  };

  const handleSaveAttendance = async (date: string) => {
    const editData = attendanceEdits[date];
    if (!editData || !selectedEmployee) return;

    setAttendanceEdits((prev) => ({
      ...prev,
      [date]: {
        ...prev[date],
        isSaving: true,
      },
    }));

    try {
      const response = await HttpClient.post("/api/analytics/save-attendance", {
        employeeId: selectedEmployee,
        date,
        attendanceStatus: editData.attendanceStatus,
        attendanceReason: editData.attendanceReason,
      });

      if (response.ok) {
        // Update the day record
        setEmployeeDayRecords((prev) =>
          prev.map((record) =>
            record.date === date
              ? {
                  ...record,
                  attendanceStatus: editData.attendanceStatus,
                  attendanceReason: editData.attendanceReason,
                }
              : record,
          ),
        );

        // Clear the editing state
        handleCancelAttendanceEdit(date);

        console.log("Attendance saved successfully");
      } else {
        console.error("Failed to save attendance");
        alert("Failed to save attendance. Please try again.");
      }
    } catch (error) {
      console.error("Error saving attendance:", error);
      alert("Error saving attendance. Please try again.");
    } finally {
      setAttendanceEdits((prev) => ({
        ...prev,
        [date]: {
          ...prev[date],
          isSaving: false,
        },
      }));
    }
  };

  const formatHours = (hours: number) => {
    const h = Math.floor(hours);
    const m = Math.round((hours - h) * 60);
    return `${h}h ${m}m`;
  };

  const getStatusBadge = (status: string) => {
    switch (status) {
      case "active":
        return (
          <Badge className="bg-success text-success-foreground">Active</Badge>
        );
      case "meeting":
        return (
          <Badge className="bg-warning text-warning-foreground">
            In Meeting
          </Badge>
        );
      case "inactive":
        return <Badge variant="secondary">Offline</Badge>;
      default:
        return <Badge variant="secondary">Unknown</Badge>;
    }
  };

  return (
    <div className="min-h-screen bg-background">
      {/* Header */}
      <header className="border-b bg-card shadow-sm">
        <div className="container mx-auto px-4 py-4">
          <div className="flex items-center justify-between">
            <div>
              <h1 className="text-2xl font-bold text-foreground">
                Analytics Dashboard
              </h1>
              <p className="text-sm text-muted-foreground">
                Employee performance and meeting analytics for{" "}
                {getDateRangeText()}
              </p>
            </div>
            <Button onClick={exportData} variant="outline">
              <Download className="h-4 w-4 mr-2" />
              Export Data
            </Button>
          </div>
        </div>
      </header>

      {/* Content */}
      <div className="container mx-auto px-4 py-6">
        {/* Summary Cards */}
        <div className="grid grid-cols-1 md:grid-cols-4 gap-6 mb-6">
          <Card>
            <CardHeader className="flex flex-row items-center justify-between space-y-0 pb-2">
              <CardTitle className="text-sm font-medium">
                Total Employees
              </CardTitle>
              <Users className="h-4 w-4 text-muted-foreground" />
            </CardHeader>
            <CardContent>
              <div className="text-2xl font-bold">
                {summaryStats.totalEmployees}
              </div>
              <p className="text-xs text-muted-foreground">Active in system</p>
            </CardContent>
          </Card>

          <Card>
            <CardHeader className="flex flex-row items-center justify-between space-y-0 pb-2">
              <CardTitle className="text-sm font-medium">
                Active Meetings
              </CardTitle>
              <BarChart3 className="h-4 w-4 text-muted-foreground" />
            </CardHeader>
            <CardContent>
              <div className="text-2xl font-bold text-warning">
                {summaryStats.activeMeetings}
              </div>
              <p className="text-xs text-muted-foreground">Currently ongoing</p>
            </CardContent>
          </Card>

          <Card>
            <CardHeader className="flex flex-row items-center justify-between space-y-0 pb-2">
              <CardTitle className="text-sm font-medium">
                Meetings {getDateRangeText()}
              </CardTitle>
              <Calendar className="h-4 w-4 text-muted-foreground" />
            </CardHeader>
            <CardContent>
              <div className="text-2xl font-bold text-success">
                {summaryStats.totalMeetingsToday}
              </div>
              <p className="text-xs text-muted-foreground">
                Completed meetings
              </p>
            </CardContent>
          </Card>

          <Card>
            <CardHeader className="flex flex-row items-center justify-between space-y-0 pb-2">
              <CardTitle className="text-sm font-medium">
                Avg Meeting Duration
              </CardTitle>
              <TrendingUp className="h-4 w-4 text-muted-foreground" />
            </CardHeader>
            <CardContent>
              <div className="text-2xl font-bold text-info">
                {summaryStats.avgMeetingDuration.toFixed(1)}h
              </div>
              <p className="text-xs text-muted-foreground">Per meeting</p>
            </CardContent>
          </Card>
        </div>

        {/* Filters */}
        <Card className="mb-6">
          <CardHeader>
            <CardTitle className="flex items-center justify-between">
              <div className="flex items-center">
                <Filter className="h-4 w-4 mr-2" />
                Filters
              </div>
              {filters.dateRange === "custom" &&
                filters.startDate &&
                filters.endDate && (
                  <Badge variant="secondary" className="text-xs">
                    Custom: {format(new Date(filters.startDate), "MMM dd")} -{" "}
                    {format(new Date(filters.endDate), "MMM dd")}
                  </Badge>
                )}
            </CardTitle>
          </CardHeader>
          <CardContent>
            <div className="grid grid-cols-1 md:grid-cols-2 lg:grid-cols-4 xl:grid-cols-6 gap-4">
              {/* Search */}
              <div className="space-y-2">
                <Label htmlFor="search">Search Employee</Label>
                <div className="relative">
                  <Search className="absolute left-2 top-2.5 h-4 w-4 text-muted-foreground" />
                  <Input
                    id="search"
                    placeholder="Search by name..."
                    value={filters.searchTerm}
                    onChange={(e) =>
                      handleFilterChange("searchTerm", e.target.value)
                    }
                    className="pl-8"
                  />
                </div>
              </div>

              {/* Employee Filter */}
              <div className="space-y-2">
                <Label>Employee</Label>
                <Select
                  value={filters.employeeId}
                  onValueChange={(value) =>
                    handleFilterChange("employeeId", value)
                  }
                >
                  <SelectTrigger>
                    <SelectValue placeholder="All Employees" />
                  </SelectTrigger>
                  <SelectContent>
                    <SelectItem value="all">All Employees</SelectItem>
                    {analytics.map((emp) => (
                      <SelectItem key={emp.employeeId} value={emp.employeeId}>
                        {emp.employeeName}
                      </SelectItem>
                    ))}
                  </SelectContent>
                </Select>
              </div>

              {/* Date Range Filter */}
              <div className="space-y-2">
                <Label>Date Range</Label>
                <Select
                  value={filters.dateRange}
                  onValueChange={(value) =>
                    handleFilterChange("dateRange", value as any)
                  }
                >
                  <SelectTrigger>
                    <SelectValue />
                  </SelectTrigger>
                  <SelectContent>
                    <SelectItem value="all">All Time</SelectItem>
                    <SelectItem value="today">Today</SelectItem>
                    <SelectItem value="yesterday">Yesterday</SelectItem>
                    <SelectItem value="week">This Week</SelectItem>
                    <SelectItem value="month">This Month</SelectItem>
                    <SelectItem value="custom">Custom Range</SelectItem>
                  </SelectContent>
                </Select>
              </div>

              {/* Custom Date Range Inputs */}
              {filters.dateRange === "custom" && (
                <>
                  <div className="space-y-2">
                    <Label htmlFor="startDate">Start Date</Label>
                    <Input
                      id="startDate"
                      type="date"
                      value={filters.startDate || ""}
                      onChange={(e) =>
                        handleFilterChange("startDate", e.target.value)
                      }
                      max={filters.endDate || format(new Date(), "yyyy-MM-dd")}
                    />
                  </div>
                  <div className="space-y-2">
                    <Label htmlFor="endDate">End Date</Label>
                    <Input
                      id="endDate"
                      type="date"
                      value={filters.endDate || ""}
                      onChange={(e) =>
                        handleFilterChange("endDate", e.target.value)
                      }
                      min={filters.startDate || ""}
                      max={format(new Date(), "yyyy-MM-dd")}
                    />
                    {filters.dateRange === "custom" &&
                      (!filters.startDate || !filters.endDate) && (
                        <p className="text-xs text-amber-600">
                          Please select both start and end dates
                        </p>
                      )}
                  </div>
                </>
              )}

              {/* Quick Date Range Presets */}
              {filters.dateRange === "custom" && (
                <div className="space-y-2 md:col-span-2 lg:col-span-2 xl:col-span-2">
                  <Label>Quick Select</Label>
                  <div className="grid grid-cols-2 gap-2">
                    <Button
                      variant="outline"
                      size="sm"
                      onClick={() => handleQuickDateRange("last7")}
                      className="text-xs"
                    >
                      Last 7 Days
                    </Button>
                    <Button
                      variant="outline"
                      size="sm"
                      onClick={() => handleQuickDateRange("last30")}
                      className="text-xs"
                    >
                      Last 30 Days
                    </Button>
                    <Button
                      variant="outline"
                      size="sm"
                      onClick={() => handleQuickDateRange("thisMonth")}
                      className="text-xs"
                    >
                      This Month
                    </Button>
                    <Button
                      variant="outline"
                      size="sm"
                      onClick={() => handleQuickDateRange("lastMonth")}
                      className="text-xs"
                    >
                      Last Month
                    </Button>
                  </div>
                </div>
              )}

              {/* Apply Filter Button */}
              <div className="space-y-2 md:col-span-2 lg:col-span-1 xl:col-span-1">
                <Label>&nbsp;</Label>
                <div className="flex space-x-2">
                  <Button
                    onClick={fetchAnalytics}
                    className="flex-1"
                    disabled={
                      loading ||
                      (filters.dateRange === "custom" &&
                        (!filters.startDate || !filters.endDate))
                    }
                  >
                    <CalendarDays className="h-4 w-4 mr-2" />
                    {loading ? "Loading..." : "Apply Filter"}
                  </Button>
                  {filters.dateRange === "custom" && (
                    <Button
                      variant="outline"
                      onClick={handleClearCustomDates}
                      disabled={loading}
                    >
                      Clear
                    </Button>
                  )}
                </div>
              </div>
            </div>
          </CardContent>
        </Card>

        {/* Conditional Content: Analytics Table or Employee Details */}
        {!selectedEmployee ? (
          /* Main Analytics Table */
          <Card>
            <CardHeader>
              <CardTitle>Employee Analytics</CardTitle>
              <p className="text-sm text-muted-foreground">
                Detailed breakdown of employee performance and meeting
                statistics
              </p>
            </CardHeader>
            <CardContent>
              {loading ? (
                <div className="text-center py-8">
                  <div className="animate-spin h-8 w-8 border-4 border-primary border-t-transparent rounded-full mx-auto mb-4"></div>
                  <p className="text-muted-foreground">Loading analytics...</p>
                </div>
              ) : analytics.length === 0 ? (
                <div className="text-center py-8">
                  <p className="text-muted-foreground">
                    No data available for the selected filters
                  </p>
                </div>
              ) : (
                <div className="overflow-x-auto">
                  <Table>
                    <TableHeader>
                      <TableRow>
                        <TableHead>Employee Name</TableHead>
                        <TableHead>Status</TableHead>
                        <TableHead className="text-center">
                          Total Meetings
                        </TableHead>
                        <TableHead className="text-center">
                          Today's Meetings
                        </TableHead>
                        <TableHead className="text-center">
                          Meeting Hours
                        </TableHead>
                        <TableHead className="text-center">
                          Duty Hours
                        </TableHead>
                        <TableHead className="text-center">Actions</TableHead>
                      </TableRow>
                    </TableHeader>
                    <TableBody>
                      {analytics.map((employee) => (
                        <TableRow key={employee.employeeId}>
                          <TableCell className="font-medium">
                            {employee.employeeName}
                          </TableCell>
                          <TableCell>
                            {getStatusBadge(employee.status)}
                          </TableCell>
                          <TableCell className="text-center">
                            <Badge variant="outline">
                              {employee.totalMeetings}
                            </Badge>
                          </TableCell>
                          <TableCell className="text-center">
                            <Badge
                              variant="outline"
                              className={
                                employee.todayMeetings > 0
                                  ? "bg-success/10 text-success border-success"
                                  : ""
                              }
                            >
                              {employee.todayMeetings}
                            </Badge>
                          </TableCell>
                          <TableCell className="text-center">
                            <div className="flex items-center justify-center space-x-1">
                              <Clock className="h-3 w-3 text-muted-foreground" />
                              <span>
                                {formatHours(employee.totalMeetingHours)}
                              </span>
                            </div>
                          </TableCell>
                          <TableCell className="text-center">
                            <div className="flex items-center justify-center space-x-1">
                              <Clock className="h-3 w-3 text-muted-foreground" />
                              <span>
                                {formatHours(employee.totalDutyHours)}
                              </span>
                            </div>
                          </TableCell>
                          <TableCell className="text-center">
                            <div className="flex items-center justify-center space-x-2">
                              <Button
                                variant="outline"
                                size="sm"
                                onClick={() =>
                                  handleEmployeeClick(
                                    employee.employeeId,
                                    employee.employeeName,
                                  )
                                }
                              >
                                <Eye className="h-4 w-4 mr-1" />
                                View Details
                              </Button>
                              <Button
                                variant="outline"
                                size="sm"
                                onClick={() =>
                                  handleViewRouteHistory(employee.employeeId)
                                }
                              >
                                <History className="h-4 w-4 mr-1" />
                                Route History
                              </Button>
                            </div>
                          </TableCell>
                        </TableRow>
                      ))}
                    </TableBody>
                  </Table>
                </div>
              )}
            </CardContent>
          </Card>
        ) : (
          /* Employee Details View */
          <div className="space-y-6">
            {/* Back Button */}
            <Card>
              <CardContent className="pt-6">
                <Button onClick={handleBackToList} variant="outline">
                  <ArrowLeft className="h-4 w-4 mr-2" />
                  Back to Employee List
                </Button>
              </CardContent>
            </Card>

            {/* Employee Details Tables */}
            {loadingDetails ? (
              <Card>
                <CardContent className="py-12">
                  <div className="text-center">
                    <div className="animate-spin h-8 w-8 border-4 border-primary border-t-transparent rounded-full mx-auto mb-4"></div>
                    <p className="text-muted-foreground">
                      Loading employee details...
                    </p>
                  </div>
                </CardContent>
              </Card>
            ) : (
              <>
                {/* Group records by date and render with colors */}
                {(() => {
                  const uniqueDates = Array.from(
                    new Set([
                      ...employeeDayRecords.map((r) => r.date),
                      ...employeeMeetingRecords.map((r) => r.date),
                    ]),
                  ).sort(
                    (a, b) => new Date(b).getTime() - new Date(a).getTime(),
                  );

                  return uniqueDates.map((date, dateIndex) => {
                    const dayRecord = employeeDayRecords.find(
                      (r) => r.date === date,
                    );
                    const meetingRecordsForDate = employeeMeetingRecords.filter(
                      (r) => r.date === date,
                    );
                    const colorClass = getDateColor(date, dateIndex);

                    return (
                      <div
                        key={date}
                        className={`p-4 rounded-lg border-2 ${colorClass}`}
                      >
                        <h3 className="text-lg font-semibold mb-4">
                          {format(new Date(date), "EEEE, MMMM dd, yyyy")}
                        </h3>

                        {/* Daily Summary Table */}
                        {dayRecord && (
                          <Card className="mb-4">
                            <CardHeader>
                              <CardTitle className="text-sm">
                                Daily Summary
                              </CardTitle>
                            </CardHeader>
                            <CardContent>
                              <div className="overflow-x-auto">
                                <Table>
                                  <TableHeader>
                                    <TableRow className={colorClass}>
                                      <TableHead>Date</TableHead>
                                      <TableHead>Total Meetings</TableHead>
                                      <TableHead>Start Location Time</TableHead>
                                      <TableHead>
                                        Start Location Address
                                      </TableHead>
                                      <TableHead>Out Location Time</TableHead>
                                      <TableHead>
                                        Out Location Address
                                      </TableHead>
                                      <TableHead>Total Duty Hours</TableHead>
                                      <TableHead>Meeting Time</TableHead>
                                      <TableHead>Travel & Lunch Time</TableHead>
                                      <TableHead>Attendance Status</TableHead>
                                      <TableHead>Reason</TableHead>
                                      <TableHead>Actions</TableHead>
                                      {/* <TableHead>Route History</TableHead> */}
                                    </TableRow>
                                  </TableHeader>
                                  <TableBody>
                                    <TableRow
                                      className={`${colorClass} opacity-80`}
                                    >
                                      <TableCell>
                                        {format(
                                          new Date(dayRecord.date),
                                          "MM/dd/yyyy",
                                        )}
                                      </TableCell>
                                      <TableCell>
                                        {dayRecord.totalMeetings}
                                      </TableCell>
                                      <TableCell>
                                        {dayRecord.startLocationTime
                                          ? format(
                                              new Date(
                                                dayRecord.startLocationTime,
                                              ),
                                              "HH:mm",
                                            )
                                          : "-"}
                                      </TableCell>
                                      <TableCell>
                                        {dayRecord.startLocationAddress || "-"}
                                      </TableCell>
                                      <TableCell>
                                        {dayRecord.outLocationTime
                                          ? format(
                                              new Date(
                                                dayRecord.outLocationTime,
                                              ),
                                              "HH:mm",
                                            )
                                          : "-"}
                                      </TableCell>
                                      <TableCell>
                                        {dayRecord.outLocationAddress || "-"}
                                      </TableCell>
                                      <TableCell>
                                        {formatHours(dayRecord.totalDutyHours)}
                                      </TableCell>
                                      <TableCell>
                                        {formatHours(dayRecord.meetingTime)}
                                      </TableCell>
                                      <TableCell>
                                        {formatHours(
                                          dayRecord.travelAndLunchTime,
                                        )}
                                      </TableCell>

                                      {/* Attendance Status */}
                                      <TableCell>
                                        {attendanceEdits[date]?.isEditing ? (
                                          <Select
                                            value={
                                              attendanceEdits[date]
                                                .attendanceStatus
                                            }
                                            onValueChange={(value) =>
                                              handleAttendanceStatusChange(
                                                date,
                                                value,
                                              )
                                            }
                                          >
                                            <SelectTrigger className="w-32">
                                              <SelectValue />
                                            </SelectTrigger>
                                            <SelectContent>
                                              {attendanceOptions.map(
                                                (option) => (
                                                  <SelectItem
                                                    key={option.value}
                                                    value={option.value}
                                                  >
                                                    {option.label}
                                                  </SelectItem>
                                                ),
                                              )}
                                            </SelectContent>
                                          </Select>
                                        ) : (
                                          <div className="flex items-center space-x-2">
                                            <span className="text-sm">
                                              {dayRecord.attendanceStatus
                                                ? attendanceOptions.find(
                                                    (opt) =>
                                                      opt.value ===
                                                      dayRecord.attendanceStatus,
                                                  )?.label ||
                                                  dayRecord.attendanceStatus
                                                : "Full Day"}
                                            </span>
                                          </div>
                                        )}
                                      </TableCell>

                                      {/* Attendance Reason */}
                                      <TableCell>
                                        {attendanceEdits[date]?.isEditing ? (
                                          <Textarea
                                            value={
                                              attendanceEdits[date]
                                                .attendanceReason
                                            }
                                            onChange={(e) =>
                                              handleAttendanceReasonChange(
                                                date,
                                                e.target.value,
                                              )
                                            }
                                            placeholder="Enter reason..."
                                            className="w-40 h-16 text-xs"
                                          />
                                        ) : (
                                          <div className="max-w-40 text-xs">
                                            {dayRecord.attendanceReason || "-"}
                                          </div>
                                        )}
                                      </TableCell>

                                      {/* Actions */}
                                      <TableCell>
                                        {attendanceEdits[date]?.isEditing ? (
                                          <div className="flex items-center space-x-1">
                                            <Button
                                              size="sm"
                                              onClick={() =>
                                                handleSaveAttendance(date)
                                              }
                                              disabled={
                                                attendanceEdits[date]?.isSaving
                                              }
                                              className="h-7 px-2"
                                            >
                                              {attendanceEdits[date]
                                                ?.isSaving ? (
                                                <div className="animate-spin h-3 w-3 border-2 border-white border-t-transparent rounded-full" />
                                              ) : (
                                                <Save className="h-3 w-3" />
                                              )}
                                            </Button>
                                            <Button
                                              variant="outline"
                                              size="sm"
                                              onClick={() =>
                                                handleCancelAttendanceEdit(date)
                                              }
                                              disabled={
                                                attendanceEdits[date]?.isSaving
                                              }
                                              className="h-7 px-2"
                                            >
                                              ✕
                                            </Button>
                                          </div>
                                        ) : (
                                          <Button
                                            variant="outline"
                                            size="sm"
                                            onClick={() =>
                                              handleEditAttendance(
                                                date,
                                                dayRecord.attendanceStatus,
                                                dayRecord.attendanceReason,
                                              )
                                            }
                                            className="h-7 px-2"
                                          >
                                            <Edit className="h-3 w-3" />
                                          </Button>
                                        )}
                                      </TableCell>
                                      {/* <TableCell>
                                        <Button
                                          variant="outline"
                                          size="sm"
                                          onClick={() =>
                                            handleViewRouteHistory(
                                              employee.employeeId,
                                            )
                                          }
                                        >
                                          <History className="h-4 w-4 mr-1" />
                                          Route History
                                        </Button>
                                      </TableCell> */}
                                    </TableRow>
                                  </TableBody>
                                </Table>
                              </div>
                            </CardContent>
                          </Card>
                        )}

                        {/* Meeting Details Table */}
                        {meetingRecordsForDate.length > 0 && (
                          <Card>
                            <CardHeader>
                              <CardTitle className="text-sm">
                                Meeting Details
                              </CardTitle>
                            </CardHeader>
                            <CardContent>
                              <div className="overflow-x-auto">
                                <Table>
                                  <TableHeader>
                                    <TableRow className={colorClass}>
                                      <TableHead>Employee Name</TableHead>
                                      <TableHead>Company Name</TableHead>
                                      <TableHead>Date</TableHead>
                                      <TableHead>Lead ID</TableHead>
                                      <TableHead>Meeting In Time</TableHead>
                                      <TableHead>Meeting In Location</TableHead>
                                      <TableHead>Meeting Out Time</TableHead>
                                      <TableHead>
                                        Meeting Out Location
                                      </TableHead>
                                      <TableHead>Total Stay Time</TableHead>
                                      <TableHead>Discussion</TableHead>
                                      <TableHead>Meeting Person</TableHead>
                                      <TableHead>History</TableHead>
                                    </TableRow>
                                  </TableHeader>
                                  <TableBody>
                                    {meetingRecordsForDate.map(
                                      (record, index) => (
                                        <TableRow
                                          key={index}
                                          className={`${colorClass} opacity-80`}
                                        >
                                          <TableCell>
                                            {analytics.find(
                                              (emp) =>
                                                emp.employeeId ===
                                                selectedEmployee,
                                            )?.employeeName ||
                                              record.employeeName}
                                          </TableCell>
                                          <TableCell>
                                            {record.companyName}
                                          </TableCell>
                                          <TableCell>
                                            {format(
                                              new Date(record.date),
                                              "MM/dd/yyyy",
                                            )}
                                          </TableCell>
                                          <TableCell>
                                            {record.leadId || "-"}
                                          </TableCell>
                                          <TableCell>
                                            {record.meetingInTime}
                                          </TableCell>
                                          <TableCell>
                                            {record.meetingInLocation}
                                          </TableCell>
                                          <TableCell>
                                            {record.meetingOutTime}
                                          </TableCell>
                                          <TableCell>
                                            {record.meetingOutLocation}
                                          </TableCell>
                                          <TableCell>
                                            {formatHours(record.totalStayTime)}
                                          </TableCell>
                                          <TableCell className="max-w-xs truncate">
                                            {record.discussion || "-"}
                                          </TableCell>
                                          <TableCell>
                                            {record.meetingPerson}
                                          </TableCell>
                                          <TableCell>
                                            <Button
                                              variant="outline"
                                              size="sm"
                                              onClick={() => {
                                                // Show history for this specific meeting's lead/employee combination
                                                const employeeId =
                                                  selectedEmployee!;
                                                const leadId = record.leadId;
                                                handleViewMeetingHistory(
                                                  employeeId,
                                                  leadId,
                                                );
                                              }}
                                            >
                                              <History className="h-4 w-4 mr-1" />
                                              History
                                            </Button>
                                          </TableCell>
                                        </TableRow>
                                      ),
                                    )}
                                  </TableBody>
                                </Table>
                              </div>
                            </CardContent>
                          </Card>
                        )}
                      </div>
                    );
                  });
                })()}

                {employeeDayRecords.length === 0 &&
                  employeeMeetingRecords.length === 0 && (
                    <Card>
                      <CardContent className="py-12">
                        <div className="text-center">
                          <p className="text-muted-foreground">
                            No data available for the selected employee and date
                            range
                          </p>
                        </div>
                      </CardContent>
                    </Card>
                  )}
              </>
            )}
          </div>
        )}
      </div>

      {/* Meeting History Modal */}
      <Dialog
        open={meetingHistoryModal.isOpen}
        onOpenChange={closeMeetingHistoryModal}
      >
        <DialogContent className="sm:max-w-[1200px] max-h-[80vh] overflow-y-auto">
          <DialogHeader>
            <DialogTitle className="flex items-center space-x-2">
              <History className="h-5 w-5 text-primary" />
              <span>
                Meeting History - {meetingHistoryModal.employeeName} (ID:{" "}
                {meetingHistoryModal.employeeId})
              </span>
            </DialogTitle>
            <DialogDescription>
              Complete meeting history and interactions for this employee
            </DialogDescription>
          </DialogHeader>

          <div className="space-y-4">
            {meetingHistoryModal.loading ? (
              <div className="text-center py-8">
                <div className="animate-spin h-8 w-8 border-4 border-primary border-t-transparent rounded-full mx-auto mb-4"></div>
                <p className="text-muted-foreground">
                  Loading meeting history...
                </p>
              </div>
            ) : meetingHistoryModal.meetingHistory.length === 0 ? (
              <div className="text-center py-8">
                <p className="text-muted-foreground">
                  No meeting history found for this employee
                </p>
              </div>
            ) : (
              <div className="overflow-x-auto">
                <Table>
                  <TableHeader>
                    <TableRow>
                      <TableHead>Date</TableHead>
                      <TableHead>Employee</TableHead>
                      <TableHead>Company</TableHead>
                      <TableHead>Lead ID</TableHead>
                      <TableHead>Customer Name</TableHead>
                      <TableHead>Contact Person</TableHead>
                      <TableHead>Contact Details</TableHead>
                      <TableHead>Discussion</TableHead>
                      <TableHead>Route</TableHead>
                      <TableHead>Status</TableHead>
                    </TableRow>
                  </TableHeader>
                  <TableBody>
                    {meetingHistoryModal.meetingHistory.map(
                      (meeting, index) => (
                        <TableRow key={index}>
                          <TableCell>
                            {format(
                              new Date(meeting.timestamp),
                              "MMM dd, yyyy HH:mm",
                            )}
                          </TableCell>
                          <TableCell className="font-medium">
                            {meetingHistoryModal.employeeName}
                          </TableCell>
                          <TableCell className="font-medium">
                            {meeting.meetingDetails?.customerName ||
                              meeting.meetingDetails?.customers?.[0]
                                ?.customerName ||
                              meeting.leadInfo?.companyName ||
                              "-"}
                          </TableCell>
                          <TableCell>
                            {meeting.leadId ? (
                              <Badge variant="outline">{meeting.leadId}</Badge>
                            ) : (
                              <span className="text-muted-foreground">-</span>
                            )}
<<<<<<< HEAD
                          </div>
                        </TableCell>
                        <TableCell className="max-w-xs">
                          <div className="truncate" title={meeting.meetingDetails?.discussion}>
                            {meeting.meetingDetails?.discussion || "-"}
                          </div>
                        </TableCell>
                        <TableCell>
                          {(() => {
                            // Try to get route screenshot if there's a tracking session ID
                            if (meeting.sessionId) {
                              const routeData = getRouteScreenshot(meeting.employeeId, meeting.sessionId);
                              return (
                                <RouteImageViewer
                                  routeData={routeData}
                                  employeeName={meetingHistoryModal.employeeName}
                                />
                              );
                            }
                            return (
                              <div className="w-8 h-8 bg-muted rounded border flex items-center justify-center" title="No route data available">
                                <MapPin className="h-4 w-4 text-muted-foreground" />
                              </div>
                            );
                          })()
                        }</TableCell>
                        <TableCell>
                          <Badge variant="default" className="bg-success text-success-foreground">
                            Completed
                          </Badge>
                        </TableCell>
                      </TableRow>
                    ))}
=======
                          </TableCell>
                          <TableCell>
                            {meeting.meetingDetails?.customers
                              ?.map((customer) => customer.customerName)
                              .join(", ") ||
                              meeting.meetingDetails?.customerName ||
                              "-"}
                          </TableCell>
                          <TableCell>
                            {meeting.meetingDetails?.customers
                              ?.map((customer) => customer.customerEmployeeName)
                              .join(", ") ||
                              meeting.meetingDetails?.customerEmployeeName ||
                              "-"}
                          </TableCell>
                          <TableCell>
                            <div className="text-xs space-y-1">
                              {(meeting.meetingDetails?.customers?.[0]
                                ?.customerEmail ||
                                meeting.meetingDetails?.customerEmail) && (
                                <div>
                                  📧{" "}
                                  {meeting.meetingDetails?.customers?.[0]
                                    ?.customerEmail ||
                                    meeting.meetingDetails?.customerEmail}
                                </div>
                              )}
                              {(meeting.meetingDetails?.customers?.[0]
                                ?.customerMobile ||
                                meeting.meetingDetails?.customerMobile) && (
                                <div>
                                  📱{" "}
                                  {meeting.meetingDetails?.customers?.[0]
                                    ?.customerMobile ||
                                    meeting.meetingDetails?.customerMobile}
                                </div>
                              )}
                              {(meeting.meetingDetails?.customers?.[0]
                                ?.customerDesignation ||
                                meeting.meetingDetails
                                  ?.customerDesignation) && (
                                <div>
                                  💼{" "}
                                  {meeting.meetingDetails?.customers?.[0]
                                    ?.customerDesignation ||
                                    meeting.meetingDetails?.customerDesignation}
                                </div>
                              )}
                            </div>
                          </TableCell>
                          <TableCell className="max-w-xs">
                            <div
                              className="truncate"
                              title={meeting.meetingDetails?.discussion}
                            >
                              {meeting.meetingDetails?.discussion || "-"}
                            </div>
                          </TableCell>
                          <TableCell>
                            <Badge
                              variant="default"
                              className="bg-success text-success-foreground"
                            >
                              Completed
                            </Badge>
                          </TableCell>
                        </TableRow>
                      ),
                    )}
>>>>>>> acb906c5
                  </TableBody>
                </Table>
              </div>
            )}
          </div>
        </DialogContent>
      </Dialog>

      {/* Route History Modal */}
      <RouteSnapshotHistory
        employeeId={routeHistoryModal.employeeId}
        isOpen={routeHistoryModal.isOpen}
        onClose={closeRouteHistoryModal}
      />
    </div>
  );
}<|MERGE_RESOLUTION|>--- conflicted
+++ resolved
@@ -42,12 +42,9 @@
   History,
   Save,
   Edit,
-  MapPin,
 } from "lucide-react";
 import { RouteSnapshotHistory } from "@/components/RouteSnapshotHistory";
 import { HttpClient } from "@/lib/httpClient";
-import { RouteImageViewer } from "@/components/RouteImageViewer";
-import { getRouteScreenshot } from "@/lib/routeScreenshot";
 import {
   format,
   startOfDay,
@@ -1568,7 +1565,6 @@
                       <TableHead>Contact Person</TableHead>
                       <TableHead>Contact Details</TableHead>
                       <TableHead>Discussion</TableHead>
-                      <TableHead>Route</TableHead>
                       <TableHead>Status</TableHead>
                     </TableRow>
                   </TableHeader>
@@ -1598,41 +1594,6 @@
                             ) : (
                               <span className="text-muted-foreground">-</span>
                             )}
-<<<<<<< HEAD
-                          </div>
-                        </TableCell>
-                        <TableCell className="max-w-xs">
-                          <div className="truncate" title={meeting.meetingDetails?.discussion}>
-                            {meeting.meetingDetails?.discussion || "-"}
-                          </div>
-                        </TableCell>
-                        <TableCell>
-                          {(() => {
-                            // Try to get route screenshot if there's a tracking session ID
-                            if (meeting.sessionId) {
-                              const routeData = getRouteScreenshot(meeting.employeeId, meeting.sessionId);
-                              return (
-                                <RouteImageViewer
-                                  routeData={routeData}
-                                  employeeName={meetingHistoryModal.employeeName}
-                                />
-                              );
-                            }
-                            return (
-                              <div className="w-8 h-8 bg-muted rounded border flex items-center justify-center" title="No route data available">
-                                <MapPin className="h-4 w-4 text-muted-foreground" />
-                              </div>
-                            );
-                          })()
-                        }</TableCell>
-                        <TableCell>
-                          <Badge variant="default" className="bg-success text-success-foreground">
-                            Completed
-                          </Badge>
-                        </TableCell>
-                      </TableRow>
-                    ))}
-=======
                           </TableCell>
                           <TableCell>
                             {meeting.meetingDetails?.customers
@@ -1702,7 +1663,6 @@
                         </TableRow>
                       ),
                     )}
->>>>>>> acb906c5
                   </TableBody>
                 </Table>
               </div>
