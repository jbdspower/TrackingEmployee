import { useState, useEffect } from "react";
import { Card, CardContent, CardHeader, CardTitle } from "@/components/ui/card";
import { Button } from "@/components/ui/button";
import { Badge } from "@/components/ui/badge";
import { LocationTracker } from "@/components/LocationTracker";
import { EmployeeMap } from "@/components/EmployeeMap";
import { StartMeetingModal } from "@/components/StartMeetingModal";
import { EndMeetingModal } from "@/components/EndMeetingModal";
import { MeetingHistory } from "@/components/MeetingHistory";
import { RouteSnapshotCapture } from "@/components/RouteSnapshotCapture";
import { RouteSnapshotHistory } from "@/components/RouteSnapshotHistory";
import { HttpClient } from "@/lib/httpClient";
import { useToast } from "@/hooks/use-toast";
import {
  Employee,
  MeetingLog,
  MeetingDetails,
  TrackingSession,
  CreateRouteSnapshotRequest,
  MeetingSnapshot,
  MapBounds,
} from "@shared/api";
import {
  ArrowLeft,
  MapPin,
  Clock,
  Phone,
  Mail,
  Navigation,
  Calendar,
  Plus,
  MessageSquare,
  Camera,
  History,
} from "lucide-react";
import { Link, useNavigate, useParams } from "react-router-dom";

export default function Tracking() {
  const navigate = useNavigate();
  const { employeeId } = useParams<{ employeeId: string }>();
  const { toast } = useToast();
  const [employee, setEmployee] = useState<Employee | null>(null);
  const [meetings, setMeetings] = useState<MeetingLog[]>([]);
  const [loading, setLoading] = useState(true);
  const [showMap, setShowMap] = useState(true);
  const [isStartMeetingModalOpen, setIsStartMeetingModalOpen] = useState(false);
  const [isStartingMeeting, setIsStartingMeeting] = useState(false);
  const [isEndMeetingModalOpen, setIsEndMeetingModalOpen] = useState(false);
  const [activeMeetingId, setActiveMeetingId] = useState<string | null>(null);
  const [currentTrackingSession, setCurrentTrackingSession] =
    useState<TrackingSession | null>(null);
  const [isMeetingHistoryOpen, setIsMeetingHistoryOpen] = useState(false);
  const [isSnapshotCaptureOpen, setIsSnapshotCaptureOpen] = useState(false);
  const [isSnapshotHistoryOpen, setIsSnapshotHistoryOpen] = useState(false);

  useEffect(() => {
    if (!employeeId || employeeId === 'undefined' || typeof employeeId !== 'string') {
      console.log("Invalid or missing employeeId, redirecting to home:", {
        employeeId,
        type: typeof employeeId
      });
      setLoading(false);
      navigate("/");
      return;
    }

    // Add small delay to ensure HttpClient is properly initialized
    const initializeData = async () => {
      try {
        await Promise.all([fetchEmployee(), fetchMeetings()]);
      } catch (error) {
        console.error("Failed to initialize tracking data:", error);
        // Continue anyway - the individual functions handle their own errors
      } finally {
        setLoading(false);
      }
    };

    initializeData();
  }, [employeeId, navigate]);

  const fetchEmployee = async (retryCount = 0) => {
    try {
      console.log("Fetching employee:", { employeeId, retryCount });

      if (!employeeId || employeeId === 'undefined' || typeof employeeId !== 'string') {
        console.error("Employee ID is invalid - cannot fetch employee data:", {
          employeeId,
          type: typeof employeeId
        });
        setEmployee(null);
        setLoading(false);
        return;
      }

      const response = await HttpClient.get(`/api/employees/${employeeId}`);

      // Read response body once and handle both success and error cases
      let responseText: string;
      try {
        responseText = await response.text();
      } catch (bodyError) {
        console.error("Failed to read response body:", bodyError);
        setEmployee(null);
        return;
      }

      if (response.ok) {
        try {
<<<<<<< HEAD
          const data = JSON.parse(responseText);
          setEmployee(data);
          console.log("Employee data fetched successfully:", data);
        } catch (parseError) {
          console.error("Failed to parse employee response:", parseError);
          setEmployee(null);
        }
      } else {
        const errorText = `${response.status} ${response.statusText}${responseText ? ` - ${responseText}` : ''}`;
        console.error(`Failed to fetch employee: ${errorText}`);
=======
          // Check if response is actually JSON
          const contentType = response.headers.get('content-type');
          if (contentType && contentType.includes('application/json')) {
            const data = await response.json();
            setEmployee(data);
            console.log("Employee data fetched successfully:", data);
          } else {
            // Response is not JSON, likely an error page
            const textData = await response.text();
            console.error("Server returned non-JSON response:", textData.substring(0, 200));
            setEmployee(null);
          }
        } catch (jsonError) {
          console.error("Error parsing employee response:", jsonError);
          setEmployee(null);
        }
      } else {
        console.error(
          `Failed to fetch employee: ${response.status} ${response.statusText}`,
        );
>>>>>>> acb906c5
        setEmployee(null);
      }
    } catch (error) {
      console.error("Error fetching employee:", error);

      // Retry once if it's a network error and we haven't retried yet
      if (
        retryCount < 1 &&
        error instanceof TypeError &&
        (error.message.includes("fetch") || error.message.includes("body stream"))
      ) {
        console.log("Retrying employee fetch after network error...");
        setTimeout(() => fetchEmployee(retryCount + 1), 2000);
        return;
      }

      // Don't crash the app - just log the error and continue
      setEmployee(null);
    }
  };

  const fetchMeetings = async (retryCount = 0) => {
    try {
      console.log("Fetching meetings:", { employeeId, retryCount });

      if (!employeeId || employeeId === 'undefined' || typeof employeeId !== 'string') {
        console.error("Employee ID is invalid - cannot fetch meetings data:", {
          employeeId,
          type: typeof employeeId
        });
        setMeetings([]);
        return;
      }

      const response = await HttpClient.get(
        `/api/meetings?employeeId=${employeeId}&limit=5`,
      );

      // Read response body once and handle both success and error cases
      let responseText: string;
      try {
        responseText = await response.text();
      } catch (bodyError) {
        console.error("Failed to read response body:", bodyError);
        setMeetings([]);
        return;
      }

      if (response.ok) {
        try {
<<<<<<< HEAD
          const data = JSON.parse(responseText);
          setMeetings(data.meetings || []);
          console.log("Meetings data fetched successfully:", data);
        } catch (parseError) {
          console.error("Failed to parse meetings response:", parseError);
          setMeetings([]);
        }
      } else {
        const errorText = `${response.status} ${response.statusText}${responseText ? ` - ${responseText}` : ''}`;
        console.error(`Failed to fetch meetings: ${errorText}`);
=======
          // Check if response is actually JSON
          const contentType = response.headers.get('content-type');
          if (contentType && contentType.includes('application/json')) {
            const data = await response.json();
            setMeetings(data.meetings || []);
            console.log("Meetings data fetched successfully:", data);
          } else {
            // Response is not JSON, likely an error page
            const textData = await response.text();
            console.error("Server returned non-JSON response for meetings:", textData.substring(0, 200));
            setMeetings([]);
          }
        } catch (jsonError) {
          console.error("Error parsing meetings response:", jsonError);
          setMeetings([]);
        }
      } else {
        console.error(
          `Failed to fetch meetings: ${response.status} ${response.statusText}`,
        );
>>>>>>> acb906c5
        setMeetings([]);
      }
    } catch (error) {
      console.error("Error fetching meetings:", error);

      // Retry once if it's a network error and we haven't retried yet
      if (
        retryCount < 1 &&
        error instanceof TypeError &&
        (error.message.includes("fetch") || error.message.includes("body stream"))
      ) {
        console.log("Retrying meetings fetch after network error...");
        setTimeout(() => fetchMeetings(retryCount + 1), 2000);
        return;
      }

      // Don't crash the app - just set empty array and continue
      setMeetings([]);
    } finally {
      // Always set loading to false after the first attempt or any retry
      setLoading(false);
    }
  };

  const handleLocationUpdate = (lat: number, lng: number, accuracy: number) => {
    console.log("Location updated:", { lat, lng, accuracy });
    // Refresh employee data to get updated location
    fetchEmployee();
  };

  const openInExternalMap = (lat: number, lng: number, address: string) => {
    // Try to open in Google Maps app first, fallback to web
    const googleMapsUrl = `https://www.google.com/maps?q=${lat},${lng}`;
    const appleMapUrl = `https://maps.apple.com/?q=${lat},${lng}`;

    // Check if user is on iOS
    const isIOS = /iPad|iPhone|iPod/.test(navigator.userAgent);

    if (isIOS) {
      window.open(appleMapUrl, "_blank");
    } else {
      window.open(googleMapsUrl, "_blank");
    }
  };

  const handleCall = (phoneNumber: string) => {
    // Use tel: protocol to initiate call on mobile devices
    window.location.href = `tel:${phoneNumber}`;
  };

  const handleEmail = (email: string, employeeName: string) => {
    // Use mailto: protocol to open email client
    const subject = encodeURIComponent(
      `Regarding Field Operations - ${employeeName}`,
    );
    const body = encodeURIComponent(
      `Hi ${employeeName.split(" ")[0]},\n\nI wanted to follow up regarding your current field operations.\n\nBest regards`,
    );
    window.location.href = `mailto:${email}?subject=${subject}&body=${body}`;
  };

  const handleSendMessage = (phoneNumber: string, employeeName: string) => {
    // Use SMS protocol for mobile messaging
    const message = encodeURIComponent(
      `Hi ${employeeName.split(" ")[0]}, checking in on your current location and status.`,
    );
    window.location.href = `sms:${phoneNumber}?body=${message}`;
  };

  const [isEndingMeeting, setIsEndingMeeting] = useState<string | null>(null);

  const handleEndMeetingClick = (meetingId: string) => {
    console.log("handleEndMeetingClick called with meetingId:", meetingId);
    setActiveMeetingId(meetingId);
    setIsEndMeetingModalOpen(true);
  };

  const handleEndMeetingAttempt = () => {
    console.log("End meeting attempt. Employee status:", employee?.status, "Available meetings:", meetings);

    // Find the active meeting for this employee
    const activeMeeting = meetings.find(
      (meeting) => meeting.status === "in-progress",
    );

    if (activeMeeting) {
      handleEndMeetingClick(activeMeeting.id);
    } else {
      console.error("No active meeting found to end. Available meetings:", meetings);
      alert("No active meeting found for this employee. Please start a meeting first.");
    }
  };

  const handleEndMeetingWithDetails = async (
    meetingDetails: MeetingDetails,
  ) => {
    if (!activeMeetingId) return;

    setIsEndingMeeting(activeMeetingId);
    try {
      console.log(
        "Ending meeting with details:",
        activeMeetingId,
        meetingDetails,
      );

      // Capture current location for end location
      let endLocation = undefined;
      if (employee?.location) {
        endLocation = {
          lat: employee.location.lat,
          lng: employee.location.lng,
          address: employee.location.address,
          timestamp: new Date().toISOString(),
        };
      }

      // End the meeting
      const response = await HttpClient.put(
        `/api/meetings/${activeMeetingId}`,
        {
          status: "completed",
          endTime: new Date().toISOString(),
          endLocation,
          meetingDetails,
        },
      );

      if (response.ok) {
        console.log("Meeting ended successfully");

        // Add to meeting history (always add, even without tracking session)
        try {
          // Get the current meeting data to extract lead information
          const currentMeeting = meetings.find(m => m.id === activeMeetingId);

          console.log("Attempting to add meeting to history with details:", {
            sessionId: currentTrackingSession?.id || `manual_${Date.now()}`,
            employeeId,
            meetingDetails,
            leadId: currentMeeting?.leadId,
            leadInfo: currentMeeting?.leadInfo,
          });

          const historyResponse = await HttpClient.post(
            "/api/meeting-history",
            {
              sessionId: currentTrackingSession?.id || `manual_${Date.now()}`,
              employeeId,
              meetingDetails,
              leadId: currentMeeting?.leadId,
              leadInfo: currentMeeting?.leadInfo,
            },
          );

          if (historyResponse.ok) {
            const historyData = await historyResponse.json();
            console.log("Meeting added to history successfully:", historyData);
          } else {
            const errorText = await historyResponse.text();
            console.error("Failed to add meeting to history:", historyResponse.status, errorText);
          }
        } catch (historyError) {
          console.error("Error adding meeting to history:", historyError);
        }

        // Update employee status to active
        if (employeeId && employeeId !== 'undefined' && typeof employeeId === 'string') {
          await HttpClient.put(`/api/employees/${employeeId}/status`, {
            status: "active",
          });
        }

        // Refresh data
        await Promise.all([fetchMeetings(), fetchEmployee()]);
      } else {
        const errorText = await response.text();
        console.error("Failed to end meeting:", response.status, errorText);
        throw new Error(`Failed to end meeting: ${errorText}`);
      }
    } catch (error) {
      console.error("Error ending meeting:", error);
      throw error; // Re-throw to be handled by modal
    } finally {
      setIsEndingMeeting(null);
      setActiveMeetingId(null);
    }
  };

  // If no employeeId, show error
  if (!employeeId) {
    return (
      <div className="min-h-screen bg-background flex items-center justify-center">
        <div className="text-center">
          <p className="text-muted-foreground mb-4">No employee selected</p>
          <Button asChild>
            <Link to="/">Return to Dashboard</Link>
          </Button>
        </div>
      </div>
    );
  }

  const startMeeting = async (meetingData: {
    clientName: string;
    reason: string;
    notes: string;
    leadId?: string;
    leadInfo?: {
      id: string;
      companyName: string;
      contactName: string;
    };
  }) => {
    if (!employee) return;

    setIsStartingMeeting(true);
    try {
      const response = await HttpClient.post("/api/meetings", {
        employeeId: employee._id || employee.id,
        location: {
          lat: employee.location.lat,
          lng: employee.location.lng,
          address: employee.location.address,
        },
        clientName: meetingData.clientName,
        notes: `${meetingData.reason}${meetingData.notes ? ` - ${meetingData.notes}` : ""}`,
        leadId: meetingData.leadId,
        leadInfo: meetingData.leadInfo,
        trackingSessionId: currentTrackingSession?.id, // Include current tracking session
      });

      if (response.ok) {
        fetchMeetings();
        // Update employee status to meeting
        if (employeeId && employeeId !== 'undefined' && typeof employeeId === 'string') {
          await HttpClient.put(`/api/employees/${employeeId}/status`, {
            status: "meeting",
          });
        }
        fetchEmployee();
        setIsStartMeetingModalOpen(false);
      }
    } catch (error) {
      console.error("Error starting meeting:", error);
    } finally {
      setIsStartingMeeting(false);
    }
  };

  const openStartMeetingModal = () => {
    setIsStartMeetingModalOpen(true);
  };

  const handleTrackingSessionStart = (session: TrackingSession) => {
    setCurrentTrackingSession(session);
    console.log("Tracking session started:", session);
  };

  const handleTrackingSessionEnd = async (session: TrackingSession) => {
    setCurrentTrackingSession(session);
    console.log("Tracking session ended:", session);
    console.log("Auto-snapshot conditions:", {
      hasEmployee: !!employee,
      sessionStatus: session.status,
      shouldCreateSnapshot: employee && session.status === "completed"
    });

    // Automatically create route snapshot when tracking stops
    if (employee && session.status === "completed") {
      try {
        console.log("Auto-creating route snapshot for completed tracking session");
        await autoCreateRouteSnapshot(session);
      } catch (error) {
        console.error("Error auto-creating route snapshot:", error);
      }
    } else {
      console.log("Skipping auto-snapshot:", {
        reason: !employee ? "No employee data" : session.status !== "completed" ? `Session status is ${session.status}` : "Unknown"
      });
    }
  };

  // Auto-create route snapshot when tracking stops
  const autoCreateRouteSnapshot = async (session: TrackingSession) => {
    if (!employee) return;

    // Calculate map bounds from route data
    const calculateMapBounds = (): MapBounds => {
      const allPoints = [];

      // Add tracking route points
      if (session.route) {
        allPoints.push(...session.route);
      }

      // Add meeting locations
      meetings.forEach(meeting => {
        allPoints.push(meeting.location);
      });

      // Add current employee location
      allPoints.push(employee.location);

      if (allPoints.length === 0) {
        // Default bounds if no points
        return {
          north: employee.location.lat + 0.01,
          south: employee.location.lat - 0.01,
          east: employee.location.lng + 0.01,
          west: employee.location.lng - 0.01,
        };
      }

      const lats = allPoints.map(p => p.lat);
      const lngs = allPoints.map(p => p.lng);

      const margin = 0.005; // Add small margin around bounds

      return {
        north: Math.max(...lats) + margin,
        south: Math.min(...lats) - margin,
        east: Math.max(...lngs) + margin,
        west: Math.min(...lngs) - margin,
      };
    };

    // Convert meetings to snapshot format
    const getMeetingSnapshots = (): MeetingSnapshot[] => {
      return meetings.map(meeting => ({
        id: meeting.id,
        location: meeting.location,
        clientName: meeting.clientName,
        startTime: meeting.startTime,
        endTime: meeting.endTime,
        status: meeting.status,
      }));
    };

    // Generate auto-title
    const now = new Date();
    const dateStr = now.toLocaleDateString();
    const timeStr = now.toLocaleTimeString([], { hour: '2-digit', minute: '2-digit' });
    const autoTitle = `${employee.name} Route - ${dateStr} ${timeStr}`;

    const snapshotData: CreateRouteSnapshotRequest = {
      employeeId: employee.id,
      employeeName: employee.name,
      trackingSessionId: session.id,
      title: autoTitle,
      description: `Auto-captured route snapshot when tracking stopped. Duration: ${Math.round((session.duration || 0) / 60)} minutes.`,
      startLocation: session.startLocation,
      endLocation: session.endLocation,
      route: session.route || [employee.location],
      meetings: getMeetingSnapshots(),
      totalDistance: session.totalDistance || 0,
      duration: session.duration,
      status: session.status,
      mapBounds: calculateMapBounds(),
    };

    try {
      const response = await HttpClient.post("/api/route-snapshots", snapshotData);

      if (response.ok) {
        const snapshot = await response.json();
        console.log("Auto-created route snapshot:", snapshot);

        // Show success toast notification
        toast({
          title: "Route Auto-Captured",
          description: `${snapshot.title} saved successfully`,
        });
      } else {
        throw new Error("Failed to auto-create route snapshot");
      }
    } catch (error) {
      console.error("Error auto-creating route snapshot:", error);
      // Show error toast but don't be too intrusive
      toast({
        title: "Auto-capture Failed",
        description: "Use 'Manual Capture' button to save route",
        variant: "destructive",
      });
    }
  };

  const getStatusColor = (status: Employee["status"]) => {
    switch (status) {
      case "active":
        return "bg-success text-success-foreground";
      case "meeting":
        return "bg-warning text-warning-foreground";
      case "inactive":
        return "bg-muted text-muted-foreground";
      default:
        return "bg-muted text-muted-foreground";
    }
  };

  const getStatusText = (status: Employee["status"]) => {
    switch (status) {
      case "active":
        return "On Route";
      case "meeting":
        return "In Meeting";
      case "inactive":
        return "Offline";
      default:
        return "Unknown";
    }
  };

  if (loading) {
    return (
      <div className="min-h-screen bg-background flex items-center justify-center">
        <div className="text-center">
          <div className="animate-spin h-8 w-8 border-4 border-primary border-t-transparent rounded-full mx-auto mb-4"></div>
          <p className="text-muted-foreground">Loading tracking data...</p>
        </div>
      </div>
    );
  }

  if (!employee) {
    return (
      <div className="min-h-screen bg-background flex items-center justify-center">
        <div className="text-center">
          <p className="text-muted-foreground mb-4">Employee not found</p>
          <Button asChild>
            <Link to="/">Return to Dashboard</Link>
          </Button>
        </div>
      </div>
    );
  }

  return (
    <div className="min-h-screen bg-background">
      {/* Header */}
      <header className="border-b bg-card shadow-sm">
        <div className="container mx-auto px-4 py-4">
          <div className="flex items-center justify-between">
            <div className="flex items-center space-x-4">
              <Button variant="outline" size="sm" asChild>
                <Link to="/">
                  <ArrowLeft className="h-4 w-4 mr-2" />
                  Back to Dashboard
                </Link>
              </Button>
              <div>
              <h1 className="text-2xl font-bold text-foreground">
                {employee.name}
              </h1>
              <p className="text-sm text-muted-foreground">
                Real-time Tracking
              </p>
            </div>
          </div>
          <div className="flex items-center gap-2">
            <Button
              variant="outline"
              size="sm"
              onClick={() => setIsSnapshotCaptureOpen(true)}
              className="text-primary"
            >
              <Camera className="h-4 w-4 mr-1" />
              Manual Capture
            </Button>
            <Badge
              variant="secondary"
              className={`${getStatusColor(employee.status)}`}
            >
              {getStatusText(employee.status)}
            </Badge>
          </div>
          </div>
        </div>
      </header>

      {/* Content */}
      <div className="container mx-auto px-4 py-6">
        <div className="grid grid-cols-1 lg:grid-cols-2 gap-6">
          {/* Left Column */}
          <div className="space-y-6">
            {/* Employee Info */}
            <Card>
              <CardHeader>
                <CardTitle>Employee Information</CardTitle>
              </CardHeader>
              <CardContent className="space-y-4">
                <div className="space-y-2">
                  <div className="flex items-center justify-between">
                    <span className="text-sm text-muted-foreground">Name</span>
                    <span className="font-medium">{employee.name}</span>
                  </div>
                  <div className="flex items-center justify-between">
                    <span className="text-sm text-muted-foreground">Email</span>
                    <span className="font-medium">{employee.email}</span>
                  </div>
                  <div className="flex items-center justify-between">
                    <span className="text-sm text-muted-foreground">Phone</span>
                    <span className="font-medium">{employee.phone || 'Not available'}</span>
                  </div>
                  {employee.designation && (
                    <div className="flex items-center justify-between">
                      <span className="text-sm text-muted-foreground">
                        Designation
                      </span>
                      <span className="font-medium">
                        {employee.designation}
                      </span>
                    </div>
                  )}
                  {employee.department && (
                    <div className="flex items-center justify-between">
                      <span className="text-sm text-muted-foreground">
                        Department
                      </span>
                      <span className="font-medium">{employee.department}</span>
                    </div>
                  )}
                  {employee.companyName && (
                    <div className="flex items-start justify-between">
                      <span className="text-sm text-muted-foreground">
                        Company
                      </span>
                      <span className="font-medium text-right max-w-xs">
                        {employee.companyName}
                      </span>
                    </div>
                  )}
                  {employee.reportTo && (
                    <div className="flex items-center justify-between">
                      <span className="text-sm text-muted-foreground">
                        Reports To
                      </span>
                      <span className="font-medium">{employee.reportTo}</span>
                    </div>
                  )}
                  <div className="flex items-center justify-between">
                    <span className="text-sm text-muted-foreground">
                      Status
                    </span>
                    <Badge
                      variant="secondary"
                      className={`${getStatusColor(employee.status)}`}
                    >
                      {getStatusText(employee.status)}
                    </Badge>
                  </div>
                  {employee.currentTask && (
                    <div className="flex items-start justify-between">
                      <span className="text-sm text-muted-foreground">
                        Current Task
                      </span>
                      <span className="font-medium text-right max-w-xs">
                        {employee.currentTask}
                      </span>
                    </div>
                  )}
                </div>

                {/* End Meeting Button - Shows when employee is in meeting */}
                {employee.status === "meeting" && (
                  <div className="pt-4 pb-2">
                    <Button
                      variant="destructive"
                      size="sm"
                      className="w-full"
                      onClick={handleEndMeetingAttempt}
                      disabled={isEndingMeeting !== null}
                    >
                      <Clock className="h-4 w-4 mr-2" />
                      {isEndingMeeting
                        ? "Ending Meeting..."
                        : "End Current Meeting"}
                    </Button>
                  </div>
                )}

                <div className="grid grid-cols-2 gap-2 pt-4">
                  <Button
                    variant="outline"
                    size="sm"
                    onClick={() => handleCall(employee.phone)}
                  >
                    <Phone className="h-4 w-4 mr-2" />
                    Call
                  </Button>
                  <Button
                    variant="outline"
                    size="sm"
                    onClick={() => handleEmail(employee.email, employee.name)}
                  >
                    <Mail className="h-4 w-4 mr-2" />
                    Email
                  </Button>
                  <Button
                    variant="outline"
                    size="sm"
                    onClick={() =>
                      handleSendMessage(employee.phone, employee.name)
                    }
                    className="col-span-2"
                  >
                    <MessageSquare className="h-4 w-4 mr-2" />
                    Send Message
                  </Button>
                </div>
              </CardContent>
            </Card>

            {/* Current Location */}
            <Card>
              <CardHeader>
                <CardTitle className="flex items-center justify-between">
                  <span>Current Location</span>
                  {employee.status === "meeting" ? (
                    <Button
                      variant="destructive"
                      size="sm"
                      onClick={handleEndMeetingAttempt}
                      disabled={isEndingMeeting !== null}
                    >
                      <Clock className="h-4 w-4 mr-2" />
                      {isEndingMeeting ? "Ending..." : "End Meeting"}
                    </Button>
                  ) : (
                    <Button
                      variant="outline"
                      size="sm"
                      onClick={openStartMeetingModal}
                    >
                      <Plus className="h-4 w-4 mr-2" />
                      Start Meeting
                    </Button>
                  )}
                </CardTitle>
              </CardHeader>
              <CardContent className="space-y-4">
                <div className="flex items-start space-x-3">
                  <MapPin className="h-5 w-5 text-primary mt-0.5" />
                  <div className="flex-1">
                    <p className="font-medium">{employee.location.address}</p>
                    <p className="text-sm text-muted-foreground">
                      {employee.location.lat.toFixed(6)},{" "}
                      {employee.location.lng.toFixed(6)}
                    </p>
                    <p className="text-xs text-muted-foreground flex items-center mt-1">
                      <Clock className="h-3 w-3 mr-1" />
                      Last updated {employee.lastUpdate}
                    </p>
                  </div>
                </div>

                <div className="space-y-2">
                  <Button
                    variant="outline"
                    className="w-full"
                    onClick={() => setShowMap(!showMap)}
                  >
                    <Navigation className="h-4 w-4 mr-2" />
                    {showMap ? "Hide Map" : "View on Map"}
                  </Button>

                  <Button
                    variant="outline"
                    className="w-full"
                    onClick={() =>
                      openInExternalMap(
                        employee.location.lat,
                        employee.location.lng,
                        employee.location.address,
                      )
                    }
                  >
                    <MapPin className="h-4 w-4 mr-2" />
                    Open in Maps App
                  </Button>

                  <div className="grid grid-cols-2 gap-2 pt-2">
                    <Button
                      variant="outline"
                      size="sm"
                      onClick={() => setIsSnapshotCaptureOpen(true)}
                      className="text-primary"
                    >
                      <Camera className="h-4 w-4 mr-2" />
                      Manual Capture
                    </Button>
                    <Button
                      variant="outline"
                      size="sm"
                      onClick={() => setIsSnapshotHistoryOpen(true)}
                    >
                      <History className="h-4 w-4 mr-2" />
                      View History
                    </Button>
                  </div>
                </div>

                {showMap && employee && (
                  <div className="mt-4">
                    <EmployeeMap
                      employees={[employee]}
                      height="300px"
                      trackingSession={currentTrackingSession}
                      showRoute={currentTrackingSession !== null}
                    />
                  </div>
                )}
              </CardContent>
            </Card>
          </div>

          {/* Right Column */}
          <div className="space-y-6">
            {/* Location Tracker */}
            <LocationTracker
              employeeId={employee._id || employee.id}
              employeeName={employee.name}
              onLocationUpdate={handleLocationUpdate}
              trackingEnabled={employee.status === "active"}
              onTrackingSessionStart={handleTrackingSessionStart}
              onTrackingSessionEnd={handleTrackingSessionEnd}
            />

            {/* Recent Meetings */}
            <Card>
              <CardHeader>
                <CardTitle className="flex items-center justify-between">
                  <span>Recent Meetings</span>
                  <div className="flex items-center space-x-2">
                    <Badge variant="secondary">{meetings.length}</Badge>
                    <Button
                      variant="outline"
                      size="sm"
                      onClick={() => setIsMeetingHistoryOpen(true)}
                    >
                      <Calendar className="h-4 w-4 mr-2" />
                      History
                    </Button>
                  </div>
                </CardTitle>
              </CardHeader>
              <CardContent>
                {meetings.length === 0 ? (
                  <p className="text-muted-foreground text-center py-8">
                    No recent meetings
                  </p>
                ) : (
                  <div className="space-y-4">
                    {meetings.map((meeting) => (
                      <div
                        key={meeting.id}
                        className={`border rounded-lg p-3 space-y-2 ${
                          meeting.status === "in-progress"
                            ? "border-warning bg-warning/5"
                            : "border-border"
                        }`}
                      >
                        <div className="flex items-center justify-between">
                          <h4 className="font-medium">
                            {meeting.clientName || "Unknown Client"}
                          </h4>
                          <div className="flex items-center space-x-2">
                            <Badge
                              variant="secondary"
                              className={
                                meeting.status === "completed"
                                  ? "bg-success text-success-foreground"
                                  : meeting.status === "in-progress"
                                    ? "bg-warning text-warning-foreground"
                                    : "bg-info text-info-foreground"
                              }
                            >
                              {meeting.status}
                            </Badge>
                            {meeting.status === "in-progress" && (
                              <Button
                                variant="outline"
                                size="sm"
                                onClick={() =>
                                  handleEndMeetingClick(meeting.id)
                                }
                                disabled={isEndingMeeting === meeting.id}
                              >
                                {isEndingMeeting === meeting.id
                                  ? "Ending..."
                                  : "End Meeting"}
                              </Button>
                            )}
                          </div>
                        </div>
                        <div className="space-y-1">
                          <p className="text-sm text-muted-foreground flex items-center">
                            <MapPin className="h-3 w-3 mr-1" />
                            <span className="font-medium">Start:</span>
                            <span className="ml-1">{meeting.location?.address || meeting.startLocation?.address || "Location not available"}</span>
                          </p>
                          {meeting.endLocation && (
                            <p className="text-sm text-muted-foreground flex items-center">
                              <MapPin className="h-3 w-3 mr-1" />
                              <span className="font-medium">End:</span>
                              <span className="ml-1">{meeting.endLocation?.address || "Location not available"}</span>
                            </p>
                          )}
                        </div>
                        <div className="space-y-1">
                          <p className="text-sm text-muted-foreground flex items-center">
                            <Calendar className="h-3 w-3 mr-1" />
                            <span className="font-medium">Started:</span>
                            <span className="ml-1">
                              {new Date(meeting.startTime).toLocaleString()}
                            </span>
                          </p>
                          {meeting.endTime && (
                            <p className="text-sm text-muted-foreground flex items-center">
                              <Clock className="h-3 w-3 mr-1" />
                              <span className="font-medium">Ended:</span>
                              <span className="ml-1">
                                {new Date(meeting.endTime).toLocaleString()}
                              </span>
                            </p>
                          )}
                          {meeting.status === "in-progress" && (
                            <p className="text-sm text-success flex items-center">
                              <Clock className="h-3 w-3 mr-1" />
                              <span className="font-medium">Duration:</span>
                              <span className="ml-1">
                                {Math.round(
                                  (Date.now() -
                                    new Date(meeting.startTime).getTime()) /
                                    (1000 * 60),
                                )}{" "}
                                minutes
                              </span>
                            </p>
                          )}
                          {meeting.endTime &&
                            meeting.status === "completed" && (
                              <p className="text-sm text-info flex items-center">
                                <Clock className="h-3 w-3 mr-1" />
                                <span className="font-medium">Duration:</span>
                                <span className="ml-1">
                                  {Math.round(
                                    (new Date(meeting.endTime).getTime() -
                                      new Date(meeting.startTime).getTime()) /
                                      (1000 * 60),
                                  )}{" "}
                                  minutes
                                </span>
                              </p>
                            )}
                        </div>
                        {meeting.notes && (
                          <p className="text-sm">{meeting.notes}</p>
                        )}
                      </div>
                    ))}
                  </div>
                )}
              </CardContent>
            </Card>
          </div>
        </div>
      </div>

      {/* Start Meeting Modal */}
      {employee && (
        <StartMeetingModal
          isOpen={isStartMeetingModalOpen}
          onClose={() => setIsStartMeetingModalOpen(false)}
          onStartMeeting={startMeeting}
          employeeName={employee.name}
          location={employee.location.address}
          isLoading={isStartingMeeting}
        />
      )}

      {/* End Meeting Modal */}
      {employee && (
        <EndMeetingModal
          isOpen={isEndMeetingModalOpen}
          onClose={() => {
            setIsEndMeetingModalOpen(false);
            setActiveMeetingId(null);
          }}
          onEndMeeting={handleEndMeetingWithDetails}
          employeeName={employee.name}
          isLoading={isEndingMeeting !== null}
          currentMeeting={activeMeetingId ? meetings.find(m => m.id === activeMeetingId) : null}
        />
      )}

      {/* Meeting History Modal */}
      <MeetingHistory
        employeeId={employeeId || ""}
        isOpen={isMeetingHistoryOpen}
        onClose={() => setIsMeetingHistoryOpen(false)}
      />

      {/* Route Snapshot Capture Modal */}
      {employee && (
        <RouteSnapshotCapture
          employee={employee}
          trackingSession={currentTrackingSession}
          meetings={meetings}
          isOpen={isSnapshotCaptureOpen}
          onClose={() => setIsSnapshotCaptureOpen(false)}
          onSnapshotCreated={(snapshot) => {
            console.log("Snapshot created:", snapshot);
            // Optionally refresh or show success message
          }}
        />
      )}

      {/* Route Snapshot History Modal */}
      <RouteSnapshotHistory
        employeeId={employeeId}
        isOpen={isSnapshotHistoryOpen}
        onClose={() => setIsSnapshotHistoryOpen(false)}
      />
    </div>
  );
}<|MERGE_RESOLUTION|>--- conflicted
+++ resolved
@@ -54,12 +54,7 @@
   const [isSnapshotHistoryOpen, setIsSnapshotHistoryOpen] = useState(false);
 
   useEffect(() => {
-    if (!employeeId || employeeId === 'undefined' || typeof employeeId !== 'string') {
-      console.log("Invalid or missing employeeId, redirecting to home:", {
-        employeeId,
-        type: typeof employeeId
-      });
-      setLoading(false);
+    if (!employeeId) {
       navigate("/");
       return;
     }
@@ -71,8 +66,6 @@
       } catch (error) {
         console.error("Failed to initialize tracking data:", error);
         // Continue anyway - the individual functions handle their own errors
-      } finally {
-        setLoading(false);
       }
     };
 
@@ -83,42 +76,10 @@
     try {
       console.log("Fetching employee:", { employeeId, retryCount });
 
-      if (!employeeId || employeeId === 'undefined' || typeof employeeId !== 'string') {
-        console.error("Employee ID is invalid - cannot fetch employee data:", {
-          employeeId,
-          type: typeof employeeId
-        });
-        setEmployee(null);
-        setLoading(false);
-        return;
-      }
-
       const response = await HttpClient.get(`/api/employees/${employeeId}`);
-
-      // Read response body once and handle both success and error cases
-      let responseText: string;
-      try {
-        responseText = await response.text();
-      } catch (bodyError) {
-        console.error("Failed to read response body:", bodyError);
-        setEmployee(null);
-        return;
-      }
 
       if (response.ok) {
         try {
-<<<<<<< HEAD
-          const data = JSON.parse(responseText);
-          setEmployee(data);
-          console.log("Employee data fetched successfully:", data);
-        } catch (parseError) {
-          console.error("Failed to parse employee response:", parseError);
-          setEmployee(null);
-        }
-      } else {
-        const errorText = `${response.status} ${response.statusText}${responseText ? ` - ${responseText}` : ''}`;
-        console.error(`Failed to fetch employee: ${errorText}`);
-=======
           // Check if response is actually JSON
           const contentType = response.headers.get('content-type');
           if (contentType && contentType.includes('application/json')) {
@@ -139,7 +100,6 @@
         console.error(
           `Failed to fetch employee: ${response.status} ${response.statusText}`,
         );
->>>>>>> acb906c5
         setEmployee(null);
       }
     } catch (error) {
@@ -165,43 +125,12 @@
     try {
       console.log("Fetching meetings:", { employeeId, retryCount });
 
-      if (!employeeId || employeeId === 'undefined' || typeof employeeId !== 'string') {
-        console.error("Employee ID is invalid - cannot fetch meetings data:", {
-          employeeId,
-          type: typeof employeeId
-        });
-        setMeetings([]);
-        return;
-      }
-
       const response = await HttpClient.get(
         `/api/meetings?employeeId=${employeeId}&limit=5`,
       );
 
-      // Read response body once and handle both success and error cases
-      let responseText: string;
-      try {
-        responseText = await response.text();
-      } catch (bodyError) {
-        console.error("Failed to read response body:", bodyError);
-        setMeetings([]);
-        return;
-      }
-
       if (response.ok) {
         try {
-<<<<<<< HEAD
-          const data = JSON.parse(responseText);
-          setMeetings(data.meetings || []);
-          console.log("Meetings data fetched successfully:", data);
-        } catch (parseError) {
-          console.error("Failed to parse meetings response:", parseError);
-          setMeetings([]);
-        }
-      } else {
-        const errorText = `${response.status} ${response.statusText}${responseText ? ` - ${responseText}` : ''}`;
-        console.error(`Failed to fetch meetings: ${errorText}`);
-=======
           // Check if response is actually JSON
           const contentType = response.headers.get('content-type');
           if (contentType && contentType.includes('application/json')) {
@@ -222,7 +151,6 @@
         console.error(
           `Failed to fetch meetings: ${response.status} ${response.statusText}`,
         );
->>>>>>> acb906c5
         setMeetings([]);
       }
     } catch (error) {
@@ -329,24 +257,12 @@
         meetingDetails,
       );
 
-      // Capture current location for end location
-      let endLocation = undefined;
-      if (employee?.location) {
-        endLocation = {
-          lat: employee.location.lat,
-          lng: employee.location.lng,
-          address: employee.location.address,
-          timestamp: new Date().toISOString(),
-        };
-      }
-
       // End the meeting
       const response = await HttpClient.put(
         `/api/meetings/${activeMeetingId}`,
         {
           status: "completed",
           endTime: new Date().toISOString(),
-          endLocation,
           meetingDetails,
         },
       );
@@ -390,11 +306,9 @@
         }
 
         // Update employee status to active
-        if (employeeId && employeeId !== 'undefined' && typeof employeeId === 'string') {
-          await HttpClient.put(`/api/employees/${employeeId}/status`, {
-            status: "active",
-          });
-        }
+        await HttpClient.put(`/api/employees/${employeeId}/status`, {
+          status: "active",
+        });
 
         // Refresh data
         await Promise.all([fetchMeetings(), fetchEmployee()]);
@@ -442,7 +356,7 @@
     setIsStartingMeeting(true);
     try {
       const response = await HttpClient.post("/api/meetings", {
-        employeeId: employee._id || employee.id,
+        employeeId: employee.id,
         location: {
           lat: employee.location.lat,
           lng: employee.location.lng,
@@ -452,17 +366,14 @@
         notes: `${meetingData.reason}${meetingData.notes ? ` - ${meetingData.notes}` : ""}`,
         leadId: meetingData.leadId,
         leadInfo: meetingData.leadInfo,
-        trackingSessionId: currentTrackingSession?.id, // Include current tracking session
       });
 
       if (response.ok) {
         fetchMeetings();
         // Update employee status to meeting
-        if (employeeId && employeeId !== 'undefined' && typeof employeeId === 'string') {
-          await HttpClient.put(`/api/employees/${employeeId}/status`, {
-            status: "meeting",
-          });
-        }
+        await HttpClient.put(`/api/employees/${employeeId}/status`, {
+          status: "meeting",
+        });
         fetchEmployee();
         setIsStartMeetingModalOpen(false);
       }
@@ -725,7 +636,7 @@
                   </div>
                   <div className="flex items-center justify-between">
                     <span className="text-sm text-muted-foreground">Phone</span>
-                    <span className="font-medium">{employee.phone || 'Not available'}</span>
+                    <span className="font-medium">{employee.phone}</span>
                   </div>
                   {employee.designation && (
                     <div className="flex items-center justify-between">
@@ -943,10 +854,9 @@
           <div className="space-y-6">
             {/* Location Tracker */}
             <LocationTracker
-              employeeId={employee._id || employee.id}
+              employeeId={employee.id}
               employeeName={employee.name}
               onLocationUpdate={handleLocationUpdate}
-              trackingEnabled={employee.status === "active"}
               onTrackingSessionStart={handleTrackingSessionStart}
               onTrackingSessionEnd={handleTrackingSessionEnd}
             />
@@ -1018,20 +928,10 @@
                             )}
                           </div>
                         </div>
-                        <div className="space-y-1">
-                          <p className="text-sm text-muted-foreground flex items-center">
-                            <MapPin className="h-3 w-3 mr-1" />
-                            <span className="font-medium">Start:</span>
-                            <span className="ml-1">{meeting.location?.address || meeting.startLocation?.address || "Location not available"}</span>
-                          </p>
-                          {meeting.endLocation && (
-                            <p className="text-sm text-muted-foreground flex items-center">
-                              <MapPin className="h-3 w-3 mr-1" />
-                              <span className="font-medium">End:</span>
-                              <span className="ml-1">{meeting.endLocation?.address || "Location not available"}</span>
-                            </p>
-                          )}
-                        </div>
+                        <p className="text-sm text-muted-foreground flex items-center">
+                          <MapPin className="h-3 w-3 mr-1" />
+                          {meeting.location.address}
+                        </p>
                         <div className="space-y-1">
                           <p className="text-sm text-muted-foreground flex items-center">
                             <Calendar className="h-3 w-3 mr-1" />
@@ -1121,7 +1021,7 @@
 
       {/* Meeting History Modal */}
       <MeetingHistory
-        employeeId={employeeId || ""}
+        employeeId={employeeId}
         isOpen={isMeetingHistoryOpen}
         onClose={() => setIsMeetingHistoryOpen(false)}
       />
