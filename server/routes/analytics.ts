import { RequestHandler } from "express";
import {
  format,
  startOfDay,
  endOfDay,
  subDays,
  startOfWeek,
  endOfWeek,
  startOfMonth,
  endOfMonth,
  isToday,
  parseISO,
} from "date-fns";
// We'll create our own functions here since the employees module doesn't export what we need
import { ExternalUser, Employee } from "@shared/api";
import { Meeting, MeetingHistory, Attendance } from "../models";

// Replicate the external API fetch function
const EXTERNAL_API_URL = "https://jbdspower.in/LeafNetServer/api/user";

async function fetchExternalUsers(): Promise<ExternalUser[]> {
  try {
    console.log("Fetching users from external API:", EXTERNAL_API_URL);

    const controller = new AbortController();
    const timeoutId = setTimeout(() => controller.abort(), 30000);

    const response = await fetch(EXTERNAL_API_URL, {
      signal: controller.signal,
      headers: {
        Accept: "application/json",
        "Content-Type": "application/json",
      },
    });

    clearTimeout(timeoutId);

    if (!response.ok) {
      throw new Error(`HTTP error! status: ${response.status}`);
    }

    const users: ExternalUser[] = await response.json();
    console.log(
      `External API response: { count: ${users.length}, sample: ${JSON.stringify(users[0] || {}, null, 2)} }`,
    );

    return users;
  } catch (error) {
    console.error("Error fetching external users:", error);
    if (error.name === "AbortError") {
      console.error("External API request timed out after 30 seconds");
    } else if (error.message.includes("fetch")) {
      console.error("Network error connecting to external API");
    }
    return [];
  }
}

// Replicate the mapping function
interface EmployeeStatus {
  status: "active" | "inactive" | "meeting";
  location: {
    lat: number;
    lng: number;
    address: string;
    timestamp: string;
  };
  lastUpdate: string;
  currentTask?: string;
}

let employeeStatuses: Record<string, EmployeeStatus> = {};

function getRealisticIndianLocation(index: number) {
  const locations = [
    { lat: 28.6139, lng: 77.209, address: "New Delhi, India" },
    { lat: 19.076, lng: 72.8777, address: "Mumbai, Maharashtra" },
    { lat: 12.9716, lng: 77.5946, address: "Bangalore, Karnataka" },
    { lat: 13.0827, lng: 80.2707, address: "Chennai, Tamil Nadu" },
    { lat: 22.5726, lng: 88.3639, address: "Kolkata, West Bengal" },
    { lat: 26.9124, lng: 75.7873, address: "Jaipur, Rajasthan" },
    { lat: 21.1458, lng: 79.0882, address: "Nagpur, Maharashtra" },
    { lat: 23.0225, lng: 72.5714, address: "Ahmedabad, Gujarat" },
    { lat: 17.385, lng: 78.4867, address: "Hyderabad, Telangana" },
    { lat: 18.5204, lng: 73.8567, address: "Pune, Maharashtra" },
  ];
  return locations[index % locations.length];
}

function mapExternalUserToEmployee(
  user: ExternalUser,
  index: number,
): Employee {
  const userId = user._id;

  if (!employeeStatuses[userId]) {
    const realisticLocation = getRealisticIndianLocation(index);
    employeeStatuses[userId] = {
      status: index === 1 ? "meeting" : index === 3 ? "inactive" : "active",
      location: {
        ...realisticLocation,
        timestamp: new Date().toISOString(),
      },
      lastUpdate: `${Math.floor(Math.random() * 15) + 1} minutes ago`,
      currentTask:
        index === 0
          ? "Client meeting"
          : index === 1
            ? "Equipment installation"
            : undefined,
    };
  }

  const status = employeeStatuses[userId];

  return {
    id: userId,
    name: user.name,
    email: user.email,
    phone: user.mobileNumber,
    status: status.status,
    location: status.location,
    lastUpdate: status.lastUpdate,
    currentTask: status.currentTask,
    deviceId: `device_${userId.slice(-6)}`,
    designation: user.designation,
    department: user.department,
    companyName: user.companyName[0]?.companyName,
    reportTo: user.report?.name,
  };
}

// Function to get date range based on filter
function getDateRange(dateRange: string, startDate?: string, endDate?: string) {
  const now = new Date();

  switch (dateRange) {
    case "all":
      // Return a very wide date range to include all meetings
      return {
        start: new Date("2020-01-01"), // Far past date
        end: new Date("2030-12-31"), // Far future date
      };
    case "today":
      return {
        start: startOfDay(now),
        end: endOfDay(now),
      };
    case "yesterday":
      const yesterday = subDays(now, 1);
      return {
        start: startOfDay(yesterday),
        end: endOfDay(yesterday),
      };
    case "week":
      return {
        start: startOfWeek(now, { weekStartsOn: 1 }), // Monday
        end: endOfWeek(now, { weekStartsOn: 1 }),
      };
    case "month":
      return {
        start: startOfMonth(now),
        end: endOfMonth(now),
      };
    case "custom":
      if (startDate && endDate) {
        return {
          start: startOfDay(parseISO(startDate)),
          end: endOfDay(parseISO(endDate)),
        };
      }
      // Fallback to today
      return {
        start: startOfDay(now),
        end: endOfDay(now),
      };
    default:
      return {
        start: startOfDay(now),
        end: endOfDay(now),
      };
  }
}

// Function to calculate meeting duration in hours
function calculateMeetingDuration(startTime: string, endTime?: string): number {
  const start = new Date(startTime);
  const end = endTime ? new Date(endTime) : new Date();
  const durationMs = end.getTime() - start.getTime();
  return durationMs / (1000 * 60 * 60); // Convert to hours
}

// Function to calculate duty hours (placeholder - would need tracking data)
function calculateDutyHours(
  employeeId: string,
  dateRange: { start: Date; end: Date },
): number {
  // This is a placeholder calculation
  // In a real app, this would calculate based on tracking sessions, check-ins, etc.
  // For now, we'll assume 8 hours per working day in the date range
  const daysInRange = Math.ceil(
    (dateRange.end.getTime() - dateRange.start.getTime()) /
      (1000 * 60 * 60 * 24),
  );
  return Math.min(daysInRange * 8, 40); // Max 40 hours per week
}

export const getEmployeeAnalytics: RequestHandler = async (req, res) => {
  try {
    const {
      employeeId,
      dateRange = "today",
      startDate,
      endDate,
      search,
    } = req.query;

    // Get date range
    const { start, end } = getDateRange(
    dateRange as string,
    startDate as string,
    endDate as string,
  );

  console.log(`Analytics date filter - Range: ${dateRange}, Start: ${startDate}, End: ${endDate}`);
  console.log(`Calculated date range: ${start.toISOString()} to ${end.toISOString()}`);

    // Fetch all employees
    const externalUsers = await fetchExternalUsers();
    let employees = externalUsers.map((user, index) =>
      mapExternalUserToEmployee(user, index),
    );

    // Filter by employee if specified
    if (employeeId && employeeId !== "all") {
      employees = employees.filter((emp) => emp.id === employeeId);
    }

    // Filter by search term if specified
    if (search) {
      const searchTerm = (search as string).toLowerCase();
      employees = employees.filter(
        (emp) =>
          emp.name.toLowerCase().includes(searchTerm) ||
          emp.email.toLowerCase().includes(searchTerm),
      );
    }

    // Get actual meeting data from MongoDB
    let actualMeetings: any[] = [];

    try {
      // Try to get meetings from MongoDB first
      // Get ALL meetings for total counts, but we'll filter them properly later
      const mongoMeetings = await Meeting.find({}).lean();

      actualMeetings = mongoMeetings.map(meeting => ({
        id: meeting._id.toString(),
        employeeId: meeting.employeeId,
        startTime: meeting.startTime,
        endTime: meeting.endTime,
        clientName: meeting.clientName,
        leadId: meeting.leadId,
        status: meeting.status,
        meetingDetails: meeting.meetingDetails,
        location: meeting.location
      }));

      console.log(`Found ${actualMeetings.length} total meetings in MongoDB`);
      console.log(`Date range filter: ${start.toISOString()} to ${end.toISOString()}`);

<<<<<<< HEAD
      // MongoDB is the primary data source
      console.log(`Using ${actualMeetings.length} meetings from MongoDB`);
    } catch (dbError) {
      console.warn("MongoDB query failed:", dbError);
      actualMeetings = [];
=======
      // If no MongoDB data, fallback to in-memory
      if (actualMeetings.length === 0) {
        const { inMemoryMeetings } = await import("./meetings");
        actualMeetings = inMemoryMeetings || [];
        console.log(`Fallback: Using ${actualMeetings.length} meetings from memory`);
      }
    } catch (dbError) {
      console.warn("MongoDB query failed, falling back to in-memory meetings:", dbError);
      const { inMemoryMeetings } = await import("./meetings");
      actualMeetings = inMemoryMeetings || [];
>>>>>>> acb906c5
    }

    console.log("Using meetings data:", actualMeetings.length, "meetings");
    console.log("Available employees:", employees.map(e => ({ id: e.id, name: e.name })));
    console.log("Meeting employee IDs:", actualMeetings.map(m => m.employeeId));

    // Calculate analytics for each employee
    const analytics = employees.map((employee) => {
      // Get meetings for this employee
      const employeeMeetings = actualMeetings.filter(
        (meeting) => meeting.employeeId === employee.id,
      );

      console.log(`Employee ${employee.name} (${employee.id}): found ${employeeMeetings.length} meetings`);

      // Filter meetings by date range for the specific metrics
      const meetingsInRange = employeeMeetings.filter((meeting) => {
        const meetingDate = new Date(meeting.startTime);
        const meetingTime = meetingDate.getTime();
        const startTime = start.getTime();
        const endTime = end.getTime();
        const inRange = meetingTime >= startTime && meetingTime <= endTime;

        if (inRange) {
          console.log(`✅ Meeting ${meeting.id} IN range: ${meeting.startTime} (${meeting.clientName || 'No client'})`);
        } else {
          console.log(`❌ Meeting ${meeting.id} OUT of range: ${meeting.startTime} (not between ${start.toISOString()} and ${end.toISOString()})`);
        }
        return inRange;
      });

      // Calculate today's meetings
      const todayMeetings = employeeMeetings.filter((meeting) =>
        isToday(new Date(meeting.startTime)),
      ).length;

      // Calculate total meeting hours for the filtered range
      // For "all" filter, this will be total hours across all meetings
      const totalMeetingHours = meetingsInRange.reduce((total, meeting) => {
        return (
          total + calculateMeetingDuration(meeting.startTime, meeting.endTime)
        );
      }, 0);

      console.log(`Employee ${employee.name} (${employee.id}): ${employeeMeetings.length} total meetings, ${meetingsInRange.length} in date range (${dateRange}), ${totalMeetingHours.toFixed(1)}h meeting time`);

      // Calculate duty hours
      const totalDutyHours = calculateDutyHours(employee.id, { start, end });

      return {
        employeeId: employee.id,
        employeeName: employee.name,
        totalMeetings: employeeMeetings.length, // Total meetings for this employee (all time, never filtered)
        todayMeetings,
        totalMeetingHours, // This uses filtered range which is correct
        totalDutyHours,
        status: employee.status,
      };
    });

    // Calculate summary statistics
    const summary = {
      totalEmployees: employees.length,
      activeMeetings: employees.filter((emp) => emp.status === "meeting")
        .length,
      totalMeetingsToday: analytics.reduce(
        (sum, emp) => sum + emp.todayMeetings,
        0,
      ),
      avgMeetingDuration:
        analytics.length > 0
          ? analytics.reduce((sum, emp) => sum + emp.totalMeetingHours, 0) /
            Math.max(
              analytics.reduce((sum, emp) => sum + emp.totalMeetings, 0),
              1,
            )
          : 0,
    };

    res.json({
      analytics,
      summary,
      dateRange: {
        start: start.toISOString(),
        end: end.toISOString(),
        label: dateRange,
      },
    });
  } catch (error) {
    console.error("Error fetching employee analytics:", error);
    res.status(500).json({ error: "Failed to fetch analytics" });
  }
};

// Mock meeting data generator for demonstration
function generateMockMeetings(
  employees: any[],
  startDate: Date,
  endDate: Date,
) {
  const meetings: any[] = [];
  const customers = [
    "Tech Corp",
    "ABC Industries",
    "XYZ Solutions",
    "Global Systems",
    "Innovation Ltd",
  ];
  const leadIds = ["LEAD-001", "LEAD-002", "LEAD-003", "LEAD-004", "LEAD-005"];

  employees.forEach((employee, empIndex) => {
    // Generate 1-5 meetings per employee in the date range
    const meetingCount = Math.floor(Math.random() * 5) + 1;

    for (let i = 0; i < meetingCount; i++) {
      // Random date within range
      const randomTime = new Date(
        startDate.getTime() +
          Math.random() * (endDate.getTime() - startDate.getTime()),
      );

      // Random meeting duration (30 minutes to 3 hours)
      const durationHours = Math.random() * 2.5 + 0.5;
      const endTime = new Date(
        randomTime.getTime() + durationHours * 60 * 60 * 1000,
      );

      meetings.push({
        id: `meeting_${empIndex}_${i}`,
        employeeId: employee.id,
        startTime: randomTime.toISOString(),
        endTime: endTime.toISOString(),
        clientName: customers[Math.floor(Math.random() * customers.length)],
        leadId: leadIds[Math.floor(Math.random() * leadIds.length)],
        status: "completed",
        location: employee.location,
      });
    }
  });

  return meetings;
}

export const getEmployeeDetails: RequestHandler = async (req, res) => {
  try {
    const { employeeId } = req.params;
    const { dateRange = "today", startDate, endDate } = req.query;

    // Get date range
    const { start, end } = getDateRange(
    dateRange as string,
    startDate as string,
    endDate as string,
  );

  console.log(`Employee details date filter - Range: ${dateRange}, Start: ${startDate}, End: ${endDate}`);
  console.log(`Employee ${employeeId} calculated date range: ${start.toISOString()} to ${end.toISOString()}`);

    // Get actual meeting data from MongoDB
    let actualMeetings: any[] = [];

    try {
      // Try to get meetings from MongoDB first
      // Get ALL meetings for this employee, then filter by date range
      const mongoMeetings = await Meeting.find({ employeeId }).lean();

      actualMeetings = mongoMeetings.map(meeting => ({
        id: meeting._id.toString(),
        employeeId: meeting.employeeId,
        startTime: meeting.startTime,
        endTime: meeting.endTime,
        clientName: meeting.clientName,
        leadId: meeting.leadId,
        status: meeting.status,
        meetingDetails: meeting.meetingDetails,
        location: meeting.location
      }));

      console.log(`Found ${actualMeetings.length} total meetings in MongoDB for employee ${employeeId}`);
      console.log(`Employee details date range: ${start.toISOString()} to ${end.toISOString()}`);

<<<<<<< HEAD
      // MongoDB is the primary data source
      console.log(`Using ${actualMeetings.length} meetings from MongoDB for employee ${employeeId}`);
    } catch (dbError) {
      console.warn("MongoDB query failed:", dbError);
      actualMeetings = [];
=======
      // If no MongoDB data, fallback to in-memory
      if (actualMeetings.length === 0) {
        const { inMemoryMeetings } = await import("./meetings");
        actualMeetings = (inMemoryMeetings || []).filter(meeting => meeting.employeeId === employeeId);
        console.log(`Fallback: Using ${actualMeetings.length} meetings from memory for employee ${employeeId}`);
      }
    } catch (dbError) {
      console.warn("MongoDB query failed, falling back to in-memory meetings:", dbError);
      const { inMemoryMeetings } = await import("./meetings");
      actualMeetings = (inMemoryMeetings || []).filter(meeting => meeting.employeeId === employeeId);
>>>>>>> acb906c5
    }

    // Filter meetings for this employee within date range
    const employeeMeetings = actualMeetings.filter((meeting) => {
      const meetingDate = new Date(meeting.startTime);
      const meetingTime = meetingDate.getTime();
      const startTime = start.getTime();
      const endTime = end.getTime();
      const inDateRange = meetingTime >= startTime && meetingTime <= endTime;

      if (inDateRange) {
        console.log(`✅ Employee meeting ${meeting.id} included: ${meeting.startTime} (${meeting.clientName || 'No client'})`);
      } else {
        console.log(`❌ Employee meeting ${meeting.id} excluded: ${meeting.startTime} (outside ${start.toISOString()} to ${end.toISOString()})`);
      }

      return inDateRange;
    });

    console.log(`Filtered to ${employeeMeetings.length} meetings in date range for employee ${employeeId}`);

    // Group by date for day records
    const dateGroups = employeeMeetings.reduce(
      (groups, meeting) => {
        const date = format(new Date(meeting.startTime), "yyyy-MM-dd");
        if (!groups[date]) groups[date] = [];
        groups[date].push(meeting);
        return groups;
      },
      {} as Record<string, any[]>,
    );

    // Generate day records
    const dayRecords = Object.entries(dateGroups).map(([date, meetings]: [string, any[]]) => {
      const totalMeetings = meetings.length;
      const totalMeetingHours = meetings.reduce((total: number, meeting: any) => {
        return (
          total + calculateMeetingDuration(meeting.startTime, meeting.endTime)
        );
      }, 0);

      console.log(`Day record for ${date}: ${totalMeetings} meetings, ${totalMeetingHours.toFixed(2)} hours`);

      return {
        date,
        totalMeetings,
        startLocationTime: meetings[0]?.startTime || "",
        startLocationAddress: meetings[0]?.location?.address || "",
        outLocationTime: meetings[meetings.length - 1]?.endTime || "",
        outLocationAddress:
          meetings[meetings.length - 1]?.location?.address || "",
        totalDutyHours: 8, // Placeholder - would calculate from tracking data
        meetingTime: totalMeetingHours,
        travelAndLunchTime: Math.max(0, 8 - totalMeetingHours), // Simplified calculation
      };
    });

    // Generate meeting records
    const meetingRecords = employeeMeetings.map((meeting) => ({
      employeeName: "", // Will be filled by client
      companyName: meeting.clientName || "Unknown Company",
      date: format(new Date(meeting.startTime), "yyyy-MM-dd"),
      leadId: meeting.leadId || "",
      meetingInTime: format(new Date(meeting.startTime), "HH:mm"),
      meetingInLocation: meeting.location?.address || "",
      meetingOutTime: meeting.endTime
        ? format(new Date(meeting.endTime), "HH:mm")
        : "",
      meetingOutLocation: meeting.location?.address || "",
      totalStayTime: calculateMeetingDuration(
        meeting.startTime,
        meeting.endTime,
      ),
      discussion: meeting.meetingDetails?.discussion || meeting.notes || "",
      meetingPerson:
        meeting.meetingDetails?.customers?.length > 0
          ? meeting.meetingDetails.customers
              .map((customer) => customer.customerEmployeeName)
              .join(", ")
          : meeting.meetingDetails?.customerEmployeeName || "Unknown",
    }));

    const finalResult = {
      dayRecords: dayRecords.sort(
        (a, b) => new Date(b.date).getTime() - new Date(a.date).getTime(),
      ),
      meetingRecords: meetingRecords.sort(
        (a, b) => new Date(b.date).getTime() - new Date(a.date).getTime(),
      ),
    };

    console.log(`Employee details result: ${finalResult.dayRecords.length} day records, ${finalResult.meetingRecords.length} meeting records`);

    res.json(finalResult);
  } catch (error) {
    console.error("Error fetching employee details:", error);
    res.status(500).json({ error: "Failed to fetch employee details" });
  }
};

export const getLeadHistory: RequestHandler = async (req, res) => {
  try {
    const { leadId } = req.params;

    console.log(`Fetching history for lead: ${leadId}`);

    // Get actual meeting data from MongoDB
    let actualMeetings: any[] = [];

    try {
      // Try to get meetings from MongoDB first
      const mongoMeetings = await Meeting.find({ leadId }).lean();

      actualMeetings = mongoMeetings.map(meeting => ({
        id: meeting._id.toString(),
        employeeId: meeting.employeeId,
        startTime: meeting.startTime,
        endTime: meeting.endTime,
        clientName: meeting.clientName,
        leadId: meeting.leadId,
        status: meeting.status,
        meetingDetails: meeting.meetingDetails,
        location: meeting.location,
        leadInfo: meeting.leadInfo
      }));

      console.log(`Found ${actualMeetings.length} meetings in MongoDB for lead ${leadId}`);

      // If no MongoDB data, fallback to in-memory
      if (actualMeetings.length === 0) {
<<<<<<< HEAD
        actualMeetings = [];
        console.log(`Fallback: Using ${actualMeetings.length} meetings from memory for lead ${leadId}`);
      }
    } catch (dbError) {
      console.warn("MongoDB query failed:", dbError);
      actualMeetings = [];
=======
        const { inMemoryMeetings } = await import('./meetings');
        actualMeetings = (inMemoryMeetings || []).filter(meeting => meeting.leadId === leadId);
        console.log(`Fallback: Using ${actualMeetings.length} meetings from memory for lead ${leadId}`);
      }
    } catch (dbError) {
      console.warn("MongoDB query failed, falling back to in-memory meetings:", dbError);
      const { inMemoryMeetings } = await import('./meetings');
      actualMeetings = (inMemoryMeetings || []).filter(meeting => meeting.leadId === leadId);
>>>>>>> acb906c5
    }

    // Filter meetings by lead ID
    const leadMeetings = actualMeetings.filter(meeting => meeting.leadId === leadId);

    console.log(`Found ${leadMeetings.length} meetings for lead ${leadId}`);

    // Get employee data for names
    const externalUsers = await fetchExternalUsers();
    const employees = externalUsers.map((user, index) => mapExternalUserToEmployee(user, index));

    // Generate history records
    const history = leadMeetings.map(meeting => {
      const employee = employees.find(emp => emp.id === meeting.employeeId);
      const duration = calculateMeetingDuration(meeting.startTime, meeting.endTime);

      return {
        date: meeting.startTime,
        employeeName: employee?.name || "Unknown Employee",
        companyName: meeting.clientName || "Unknown Company",
        duration,
        meetingPerson: meeting.meetingDetails?.customers?.length > 0
          ? meeting.meetingDetails.customers.map(customer => customer.customerEmployeeName).join(", ")
          : meeting.meetingDetails?.customerEmployeeName || "Unknown",
        discussion: meeting.meetingDetails?.discussion || meeting.notes || "",
        status: meeting.status || "completed",
        location: meeting.location?.address || "",
        leadInfo: meeting.leadInfo,
      };
    }).sort((a, b) => new Date(b.date).getTime() - new Date(a.date).getTime());

    res.json({
      leadId,
      history,
      totalMeetings: history.length,
      totalDuration: history.reduce((sum, record) => sum + record.duration, 0),
    });

  } catch (error) {
    console.error("Error fetching lead history:", error);
    res.status(500).json({ error: "Failed to fetch lead history" });
  }
};

export const saveAttendance: RequestHandler = async (req, res) => {
  try {
    const { employeeId, date, attendanceStatus, attendanceReason } = req.body;

    console.log(`Saving attendance for employee ${employeeId} on ${date}:`, {
      attendanceStatus,
      attendanceReason
    });

    // Validate required fields
    if (!employeeId || !date || !attendanceStatus) {
      return res.status(400).json({
        error: "Employee ID, date, and attendance status are required"
      });
    }

    // Validate attendance status
    const validStatuses = ["full_day", "half_day", "off", "short_leave", "ot"];
    if (!validStatuses.includes(attendanceStatus)) {
      return res.status(400).json({
        error: "Invalid attendance status"
      });
    }

    // Validate date format (YYYY-MM-DD)
    if (!/^\d{4}-\d{2}-\d{2}$/.test(date)) {
      return res.status(400).json({
        error: "Date must be in YYYY-MM-DD format"
      });
    }

    try {
      // Try to save to MongoDB using upsert (update if exists, create if not)
      const savedAttendance = await Attendance.findOneAndUpdate(
        { employeeId, date },
        {
          employeeId,
          date,
          attendanceStatus,
          attendanceReason: attendanceReason || ""
        },
        {
          new: true,
          upsert: true,
          runValidators: true
        }
      );

      console.log("Attendance saved to MongoDB:", savedAttendance._id);

      res.json({
        success: true,
        message: "Attendance saved successfully",
        data: {
          id: savedAttendance._id,
          employeeId: savedAttendance.employeeId,
          date: savedAttendance.date,
          attendanceStatus: savedAttendance.attendanceStatus,
          attendanceReason: savedAttendance.attendanceReason,
          savedAt: savedAttendance.updatedAt
        }
      });

    } catch (dbError) {
      console.warn("MongoDB save failed, using fallback:", dbError);

      // Fallback response (in real app, might save to alternative storage)
      res.json({
        success: true,
        message: "Attendance saved successfully (fallback mode)",
        data: {
          employeeId,
          date,
          attendanceStatus,
          attendanceReason,
          savedAt: new Date().toISOString()
        }
      });
    }

  } catch (error) {
    console.error("Error saving attendance:", error);
    res.status(500).json({ error: "Failed to save attendance" });
  }
};

export const getMeetingTrends: RequestHandler = async (req, res) => {
  try {
    const { employeeId, period = "week" } = req.query;

    // This would calculate meeting trends over time
    // For now, return mock data
    const trends = {
      labels: ["Mon", "Tue", "Wed", "Thu", "Fri", "Sat", "Sun"],
      datasets: [
        {
          label: "Meetings",
          data: [2, 4, 3, 5, 2, 1, 0],
        },
        {
          label: "Hours",
          data: [4, 8, 6, 10, 4, 2, 0],
        },
      ],
    };

    res.json(trends);
  } catch (error) {
    console.error("Error fetching meeting trends:", error);
    res.status(500).json({ error: "Failed to fetch trends" });
  }
};

export default {
  getEmployeeAnalytics,
  getEmployeeDetails,
  getLeadHistory,
  saveAttendance,
  getMeetingTrends,
};<|MERGE_RESOLUTION|>--- conflicted
+++ resolved
@@ -269,13 +269,6 @@
       console.log(`Found ${actualMeetings.length} total meetings in MongoDB`);
       console.log(`Date range filter: ${start.toISOString()} to ${end.toISOString()}`);
 
-<<<<<<< HEAD
-      // MongoDB is the primary data source
-      console.log(`Using ${actualMeetings.length} meetings from MongoDB`);
-    } catch (dbError) {
-      console.warn("MongoDB query failed:", dbError);
-      actualMeetings = [];
-=======
       // If no MongoDB data, fallback to in-memory
       if (actualMeetings.length === 0) {
         const { inMemoryMeetings } = await import("./meetings");
@@ -286,7 +279,6 @@
       console.warn("MongoDB query failed, falling back to in-memory meetings:", dbError);
       const { inMemoryMeetings } = await import("./meetings");
       actualMeetings = inMemoryMeetings || [];
->>>>>>> acb906c5
     }
 
     console.log("Using meetings data:", actualMeetings.length, "meetings");
@@ -468,13 +460,6 @@
       console.log(`Found ${actualMeetings.length} total meetings in MongoDB for employee ${employeeId}`);
       console.log(`Employee details date range: ${start.toISOString()} to ${end.toISOString()}`);
 
-<<<<<<< HEAD
-      // MongoDB is the primary data source
-      console.log(`Using ${actualMeetings.length} meetings from MongoDB for employee ${employeeId}`);
-    } catch (dbError) {
-      console.warn("MongoDB query failed:", dbError);
-      actualMeetings = [];
-=======
       // If no MongoDB data, fallback to in-memory
       if (actualMeetings.length === 0) {
         const { inMemoryMeetings } = await import("./meetings");
@@ -485,7 +470,6 @@
       console.warn("MongoDB query failed, falling back to in-memory meetings:", dbError);
       const { inMemoryMeetings } = await import("./meetings");
       actualMeetings = (inMemoryMeetings || []).filter(meeting => meeting.employeeId === employeeId);
->>>>>>> acb906c5
     }
 
     // Filter meetings for this employee within date range
@@ -519,9 +503,9 @@
     );
 
     // Generate day records
-    const dayRecords = Object.entries(dateGroups).map(([date, meetings]: [string, any[]]) => {
+    const dayRecords = Object.entries(dateGroups).map(([date, meetings]) => {
       const totalMeetings = meetings.length;
-      const totalMeetingHours = meetings.reduce((total: number, meeting: any) => {
+      const totalMeetingHours = meetings.reduce((total, meeting) => {
         return (
           total + calculateMeetingDuration(meeting.startTime, meeting.endTime)
         );
@@ -616,14 +600,6 @@
 
       // If no MongoDB data, fallback to in-memory
       if (actualMeetings.length === 0) {
-<<<<<<< HEAD
-        actualMeetings = [];
-        console.log(`Fallback: Using ${actualMeetings.length} meetings from memory for lead ${leadId}`);
-      }
-    } catch (dbError) {
-      console.warn("MongoDB query failed:", dbError);
-      actualMeetings = [];
-=======
         const { inMemoryMeetings } = await import('./meetings');
         actualMeetings = (inMemoryMeetings || []).filter(meeting => meeting.leadId === leadId);
         console.log(`Fallback: Using ${actualMeetings.length} meetings from memory for lead ${leadId}`);
@@ -632,7 +608,6 @@
       console.warn("MongoDB query failed, falling back to in-memory meetings:", dbError);
       const { inMemoryMeetings } = await import('./meetings');
       actualMeetings = (inMemoryMeetings || []).filter(meeting => meeting.leadId === leadId);
->>>>>>> acb906c5
     }
 
     // Filter meetings by lead ID
@@ -788,12 +763,4 @@
     console.error("Error fetching meeting trends:", error);
     res.status(500).json({ error: "Failed to fetch trends" });
   }
-};
-
-export default {
-  getEmployeeAnalytics,
-  getEmployeeDetails,
-  getLeadHistory,
-  saveAttendance,
-  getMeetingTrends,
 };