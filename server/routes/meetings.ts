import { RequestHandler } from "express";
import axios from 'axios';
import NodeCache from 'node-cache';
import Database from '../config/database.js';

// In-memory storage for fallback when database is unavailable
let inMemoryMeetings: MeetingLog[] = [];
let meetingIdCounter = 1;
import {
  MeetingLog,
  MeetingLogsResponse,
  CreateMeetingRequest,
} from "@shared/api";
import { Meeting, IMeeting } from "../models";

// Initialize cache with 1 hour TTL
const geocodeCache = new NodeCache({ stdTTL: 3600, checkperiod: 600 });

// Helper function for reverse geocoding with improved error handling
async function reverseGeocode(lat: number, lng: number): Promise<string> {
  if (lat === 0 && lng === 0) return "Location not available";
  
  const cacheKey = `${lat.toFixed(6)},${lng.toFixed(6)}`;
  const cachedAddress = geocodeCache.get<string>(cacheKey);
  if (cachedAddress) return cachedAddress;

  try {
    await new Promise(resolve => setTimeout(resolve, 1000)); // Rate limiting
    
    const response = await axios.get('https://nominatim.openstreetmap.org/reverse', {
      params: {
        format: 'json',
        lat,
        lon: lng,
        zoom: 18,
        addressdetails: 1
      },
      headers: {
        'User-Agent': 'EmployeeTracker/2.0 (support@company.com)'
      },
      timeout: 8000 // Increased timeout
    });

    const address = response.data?.display_name || `${lat.toFixed(6)}, ${lng.toFixed(6)}`;
    geocodeCache.set(cacheKey, address);
    return address;
  } catch (error) {
    console.error('Reverse geocoding failed:', error);
    const fallbackAddress = `${lat.toFixed(6)}, ${lng.toFixed(6)}`;
    geocodeCache.set(cacheKey, fallbackAddress, 300); // Cache for 5 minutes
    return fallbackAddress;
  }
}

// Enhanced meeting conversion with better error handling
async function convertMeetingToLog(meeting: IMeeting): Promise<MeetingLog> {
  try {
    const startAddress = meeting.startLocation?.lat && meeting.startLocation?.lng
      ? await reverseGeocode(meeting.startLocation.lat, meeting.startLocation.lng)
      : "Location not available";

    const endAddress = meeting.endLocation?.lat && meeting.endLocation?.lng
      ? await reverseGeocode(meeting.endLocation.lat, meeting.endLocation.lng)
      : meeting.status === 'completed' ? "Location not available" : undefined;

    return {
      id: meeting._id.toString(),
      employeeId: meeting.employeeId,
      startTime: meeting.startTime,
      endTime: meeting.endTime,
      duration: meeting.duration,
      status: meeting.status,

      // Backward compatibility - include location field pointing to startLocation
      location: meeting.startLocation ? {
        ...meeting.startLocation,
        address: startAddress
      } : {
        lat: 0,
        lng: 0,
        address: "Location not available",
        timestamp: meeting.startTime
      },

      startLocation: meeting.startLocation ? {
        ...meeting.startLocation,
        address: startAddress
      } : undefined,

      endLocation: meeting.endLocation ? {
        ...meeting.endLocation,
        address: endAddress
      } : undefined,
      
      // Customer details (legacy format for backward compatibility)
      customerName: meeting.customers?.[0]?.customerName || meeting.customerName || "",
      clientName: meeting.customers?.[0]?.customerName || meeting.customerName || "",
      customerEmployeeName: meeting.customers?.[0]?.customerEmployeeName || meeting.customerEmployeeName || "",
      customerEmail: meeting.customers?.[0]?.customerEmail || meeting.customerEmail || "",
      customerMobile: meeting.customers?.[0]?.customerMobile || meeting.customerMobile || "",
      customerDesignation: meeting.customers?.[0]?.customerDesignation || meeting.customerDesignation || "",
      customerDepartment: meeting.customers?.[0]?.customerDepartment || meeting.customerDepartment || "",
      
      // New multi-customer support
      customers: meeting.customers || [],
      
      discussion: meeting.discussion || "",
      notes: meeting.notes || "",
      trackingSessionId: meeting.trackingSessionId,
      
      // Route screenshot information
      routeScreenshot: meeting.routeScreenshot,
      
      createdAt: meeting.createdAt || meeting.startTime,
      updatedAt: meeting.updatedAt || meeting.startTime,
    };
  } catch (error) {
    console.error('Error converting meeting to log:', error);
    // Return a basic conversion without geocoding if there's an error
    return {
      id: meeting._id.toString(),
      employeeId: meeting.employeeId,
      startTime: meeting.startTime,
      endTime: meeting.endTime,
      duration: meeting.duration,
      status: meeting.status,
      
      startLocation: meeting.startLocation ? {
        ...meeting.startLocation,
        address: `${meeting.startLocation.lat.toFixed(6)}, ${meeting.startLocation.lng.toFixed(6)}`
      } : undefined,
      
      endLocation: meeting.endLocation ? {
        ...meeting.endLocation,
        address: `${meeting.endLocation.lat.toFixed(6)}, ${meeting.endLocation.lng.toFixed(6)}`
      } : undefined,
      
      customerName: meeting.customers?.[0]?.customerName || meeting.customerName || "",
      customerEmployeeName: meeting.customers?.[0]?.customerEmployeeName || meeting.customerEmployeeName || "",
      customerEmail: meeting.customers?.[0]?.customerEmail || meeting.customerEmail || "",
      customerMobile: meeting.customers?.[0]?.customerMobile || meeting.customerMobile || "",
      customerDesignation: meeting.customers?.[0]?.customerDesignation || meeting.customerDesignation || "",
      customerDepartment: meeting.customers?.[0]?.customerDepartment || meeting.customerDepartment || "",
      
      customers: meeting.customers || [],
      discussion: meeting.discussion || "",
      notes: meeting.notes || "",
      trackingSessionId: meeting.trackingSessionId,
      routeScreenshot: meeting.routeScreenshot,
      
      createdAt: meeting.createdAt || meeting.startTime,
      updatedAt: meeting.updatedAt || meeting.startTime,
    };
  }
}

<<<<<<< HEAD
// Get meetings with improved error handling
=======
// In-memory fallback storage
let inMemoryMeetings: MeetingLog[] = [];

// Export for analytics fallback
export { inMemoryMeetings };

>>>>>>> acb906c5
export const getMeetings: RequestHandler = async (req, res) => {
  try {
    const { employeeId, limit = 50, offset = 0, status } = req.query;
    const db = Database.getInstance();

    // Build query
    const query: any = {};
<<<<<<< HEAD
    if (employeeId) {
      query.employeeId = employeeId;
    }
    if (status) {
      query.status = status;
    }

    // Execute with fallback pattern
    const meetings = await db.executeWithFallback(
      async () => {
        console.log('Fetching meetings from MongoDB...');
        const dbMeetings = await Meeting.find(query)
          .sort({ startTime: -1 })
          .limit(parseInt(limit as string))
          .skip(parseInt(offset as string));
        
        console.log(`Found ${dbMeetings.length} meetings in database`);
        return dbMeetings;
      },
      () => {
        console.log('MongoDB query failed, falling back to in-memory storage');
        let filteredMeetings = inMemoryMeetings;
        
        if (employeeId) {
          filteredMeetings = filteredMeetings.filter(m => m.employeeId === employeeId);
        }
        if (status) {
          filteredMeetings = filteredMeetings.filter(m => m.status === status);
        }
        
        const startIndex = parseInt(offset as string);
        const endIndex = startIndex + parseInt(limit as string);
        const result = filteredMeetings.slice(startIndex, endIndex);
        
        console.log(`Found ${result.length} meetings in memory`);
        return result.map(meeting => ({
          ...meeting,
          _id: meeting.id,
          toObject: () => meeting
        })) as any[];
      },
      'fetch meetings'
    );

    // Convert to logs
    const logs: MeetingLog[] = [];
    for (const meeting of meetings) {
      try {
        if ('toObject' in meeting) {
          logs.push(await convertMeetingToLog(meeting as IMeeting));
        } else {
          logs.push(meeting as MeetingLog);
        }
      } catch (error) {
        console.error('Error processing meeting:', error);
        // Skip problematic meetings rather than failing the entire request
      }
    }
=======
    if (employeeId) query.employeeId = employeeId;
    if (status) query.status = status;

    if (startDate || endDate) {
      query.startTime = {};
      if (startDate) query.startTime.$gte = new Date(startDate as string);
      if (endDate) query.startTime.$lte = new Date(endDate as string);
    }

    console.log("Fetching meetings with query:", query);

    // Try MongoDB first
    try {
      const mongoMeetings = await Meeting.find(query)
        .sort({ startTime: -1 })
        .limit(parseInt(limit as string))
        .lean();

      // Convert all meetings with proper addresses
      const meetingLogs = await Promise.all(
        mongoMeetings.map(meeting => convertMeetingToMeetingLog(meeting))
      );

      const response: MeetingLogsResponse = {
        meetings: meetingLogs,
        total: meetingLogs.length,
      };

      console.log(`Found ${meetingLogs.length} meetings in MongoDB`);
      res.json(response);
      return;
    } catch (dbError) {
      console.warn("MongoDB query failed, falling back to in-memory storage:", dbError);
    }

    // Fallback to in-memory storage
    let filteredMeetings = inMemoryMeetings;

    if (employeeId) {
      filteredMeetings = filteredMeetings.filter(
        (meeting) => meeting.employeeId === employeeId,
      );
    }

    if (status) {
      filteredMeetings = filteredMeetings.filter(
        (meeting) => meeting.status === status,
      );
    }

    if (startDate) {
      filteredMeetings = filteredMeetings.filter(
        (meeting) => new Date(meeting.startTime) >= new Date(startDate as string),
      );
    }

    if (endDate) {
      filteredMeetings = filteredMeetings.filter(
        (meeting) => new Date(meeting.startTime) <= new Date(endDate as string),
      );
    }

    filteredMeetings.sort(
      (a, b) => new Date(b.startTime).getTime() - new Date(a.startTime).getTime(),
    );

    if (limit) {
      filteredMeetings = filteredMeetings.slice(0, parseInt(limit as string));
    }

    const response: MeetingLogsResponse = {
      meetings: filteredMeetings,
      total: filteredMeetings.length,
    };

    console.log(`Found ${filteredMeetings.length} meetings in memory`);
    res.json(response);
  } catch (error) {
    console.error("Error fetching meetings:", error);
    res.status(500).json({ error: "Failed to fetch meetings" });
  }
};
>>>>>>> acb906c5

    const response: MeetingLogsResponse = {
      meetings: logs,
      total: logs.length,
      offset: parseInt(offset as string),
      limit: parseInt(limit as string),
    };

    res.json(response);
  } catch (error) {
    console.error("Error in getMeetings:", error);
    
    // Fallback to in-memory data
    try {
<<<<<<< HEAD
      const { employeeId, limit = 50, offset = 0, status } = req.query;
      let filteredMeetings = inMemoryMeetings;
      
      if (employeeId) {
        filteredMeetings = filteredMeetings.filter(m => m.employeeId === employeeId);
      }
      if (status) {
        filteredMeetings = filteredMeetings.filter(m => m.status === status);
=======
      const meeting = await Meeting.findById(id).lean();
      if (!meeting) {
        return res.status(404).json({ error: "Meeting not found in database" });
>>>>>>> acb906c5
      }
      
      const startIndex = parseInt(offset as string);
      const endIndex = startIndex + parseInt(limit as string);
      const result = filteredMeetings.slice(startIndex, endIndex);
      
      const response: MeetingLogsResponse = {
        meetings: result,
        total: result.length,
        offset: startIndex,
        limit: parseInt(limit as string),
      };

<<<<<<< HEAD
      console.log('Serving from in-memory fallback');
      res.json(response);
    } catch (fallbackError) {
      console.error("Fallback also failed:", fallbackError);
      res.status(500).json({ 
        error: "Failed to fetch meetings",
        details: error instanceof Error ? error.message : "Unknown error"
      });
    }
=======
      const meetingLog = await convertMeetingToMeetingLog(meeting);
      console.log("Meeting found in MongoDB:", meeting._id);
      res.json(meetingLog);
      return;
    } catch (dbError) {
      console.warn("MongoDB query failed, falling back to in-memory storage:", dbError);
    }

    // Fallback to in-memory storage
    const meeting = inMemoryMeetings.find((meeting) => meeting.id === id);

    if (!meeting) {
      return res.status(404).json({ error: "Meeting not found" });
    }

    console.log("Meeting found in memory:", meeting.id);
    res.json(meeting);
  } catch (error) {
    console.error("Error fetching meeting:", error);
    res.status(500).json({ error: "Failed to fetch meeting" });
>>>>>>> acb906c5
  }
};

// Create meeting with improved error handling
export const createMeeting: RequestHandler = async (req, res) => {
  try {
    const meetingData: CreateMeetingRequest = req.body;
    
    // Validate required fields
    if (!meetingData.employeeId) {
      return res.status(400).json({ error: "Employee ID is required" });
    }

    const db = Database.getInstance();
    const meetingId = `meeting_${Date.now()}_${Math.random().toString(36).substr(2, 9)}`;

    // Execute with fallback pattern
    const meeting = await db.executeWithFallback(
      async () => {
        console.log('Creating meeting in MongoDB...');
        const newMeeting = new Meeting({
          _id: meetingId,
          employeeId: meetingData.employeeId,
          startTime: meetingData.startTime || new Date().toISOString(),
          status: 'in-progress',
          startLocation: meetingData.startLocation || meetingData.location,
          trackingSessionId: meetingData.trackingSessionId,
          customers: meetingData.customers || [],
          // Legacy fields for backward compatibility
          customerName: meetingData.customerName || meetingData.clientName || "",
          customerEmployeeName: meetingData.customerEmployeeName || "",
          customerEmail: meetingData.customerEmail || "",
          customerMobile: meetingData.customerMobile || "",
          customerDesignation: meetingData.customerDesignation || "",
          customerDepartment: meetingData.customerDepartment || "",
          discussion: meetingData.discussion || "",
          notes: meetingData.notes || "",
          endTime: undefined, // Will be set when meeting is ended
          duration: undefined,
          endLocation: undefined,
          createdAt: new Date().toISOString(),
          updatedAt: new Date().toISOString(),
        });

        const savedMeeting = await newMeeting.save();
        console.log('Meeting saved to MongoDB:', savedMeeting._id);
        return savedMeeting;
      },
      () => {
        console.log('MongoDB save failed, falling back to in-memory storage');
        const startLoc = meetingData.startLocation || meetingData.location;
        const inMemoryMeeting: MeetingLog = {
          id: meetingId,
          employeeId: meetingData.employeeId,
          startTime: meetingData.startTime || new Date().toISOString(),
          status: 'in-progress',
          location: startLoc || {
            lat: 0,
            lng: 0,
            address: "Location not available",
            timestamp: new Date().toISOString()
          },
          startLocation: startLoc,
          trackingSessionId: meetingData.trackingSessionId,
          customers: meetingData.customers || [],
          customerName: meetingData.customerName || meetingData.clientName || "",
          clientName: meetingData.customerName || meetingData.clientName || "",
          customerEmployeeName: meetingData.customerEmployeeName || "",
          customerEmail: meetingData.customerEmail || "",
          customerMobile: meetingData.customerMobile || "",
          customerDesignation: meetingData.customerDesignation || "",
          customerDepartment: meetingData.customerDepartment || "",
          discussion: meetingData.discussion || "",
          notes: meetingData.notes || "",
          endTime: undefined,
          duration: undefined,
          endLocation: undefined,
          createdAt: new Date().toISOString(),
          updatedAt: new Date().toISOString(),
        };

<<<<<<< HEAD
        inMemoryMeetings.push(inMemoryMeeting);
        console.log('Meeting saved to memory:', meetingId);
        return inMemoryMeeting;
      },
      'create meeting'
    );

    // Convert response
    let response: MeetingLog;
    if ('toObject' in meeting) {
      response = await convertMeetingToLog(meeting as IMeeting);
    } else {
      response = meeting as MeetingLog;
    }

    res.status(201).json(response);
=======
    // Try MongoDB first
    try {
      const newMeeting = new Meeting(meetingData);
      const savedMeeting = await newMeeting.save();
      const meetingLog = await convertMeetingToMeetingLog(savedMeeting);

      console.log("Meeting saved to MongoDB:", savedMeeting._id);
      res.status(201).json(meetingLog);
      return;
    } catch (dbError) {
      console.warn("MongoDB save failed, falling back to in-memory storage:", dbError);
    }

    // Fallback to in-memory storage
    const meetingId = `meeting_${Date.now()}_${Math.random().toString(36).substr(2, 9)}`;
    const meetingLog: MeetingLog = {
      id: meetingId,
      employeeId: meetingData.employeeId,
      location: meetingData.location,
      startTime: meetingData.startTime,
      clientName: meetingData.clientName,
      notes: meetingData.notes,
      status: meetingData.status,
      leadId: meetingData.leadId,
      leadInfo: meetingData.leadInfo,
    };

    inMemoryMeetings.push(meetingLog);

    console.log("Meeting saved to memory:", meetingId);
    res.status(201).json(meetingLog);
>>>>>>> acb906c5
  } catch (error) {
    console.error("Error creating meeting:", error);
    res.status(500).json({ 
      error: "Failed to create meeting",
      details: error instanceof Error ? error.message : "Unknown error"
    });
  }
};

// Update meeting with improved error handling
export const updateMeeting: RequestHandler = async (req, res) => {
  try {
    const { id } = req.params;
    const updateData = req.body;
    const db = Database.getInstance();

    // Execute with fallback pattern
    const meeting = await db.executeWithFallback(
      async () => {
        console.log('Updating meeting in MongoDB:', id);
        const updatedMeeting = await Meeting.findByIdAndUpdate(
          id,
          { 
            ...updateData,
            updatedAt: new Date().toISOString()
          },
          { new: true }
        );

        if (!updatedMeeting) {
          throw new Error('Meeting not found');
        }

<<<<<<< HEAD
        console.log('Meeting updated in MongoDB');
        return updatedMeeting;
      },
      () => {
        console.log('MongoDB update failed, falling back to in-memory storage');
        const meetingIndex = inMemoryMeetings.findIndex(m => m.id === id);
        
        if (meetingIndex === -1) {
          throw new Error('Meeting not found in memory');
        }

        inMemoryMeetings[meetingIndex] = {
          ...inMemoryMeetings[meetingIndex],
          ...updateData,
          updatedAt: new Date().toISOString()
        };

        console.log('Meeting updated in memory');
        return inMemoryMeetings[meetingIndex];
      },
      'update meeting'
    );

    // Convert response
    let response: MeetingLog;
    if ('toObject' in meeting) {
      response = await convertMeetingToLog(meeting as IMeeting);
    } else {
      response = meeting as MeetingLog;
    }

    res.json(response);
=======
    // Try MongoDB first
    try {
      const updatedMeeting = await Meeting.findByIdAndUpdate(
        id,
        { $set: updates },
        { new: true, runValidators: true }
      );

      if (!updatedMeeting) {
        return res.status(404).json({ error: "Meeting not found in database" });
      }

      const meetingLog = await convertMeetingToMeetingLog(updatedMeeting);
      console.log("Meeting updated in MongoDB:", updatedMeeting._id);
      res.json(meetingLog);
      return;
    } catch (dbError) {
      console.warn("MongoDB update failed, falling back to in-memory storage:", dbError);
    }

    // Fallback to in-memory storage
    const meetingIndex = inMemoryMeetings.findIndex((meeting) => meeting.id === id);
    if (meetingIndex === -1) {
      return res.status(404).json({ error: "Meeting not found" });
    }

    inMemoryMeetings[meetingIndex] = {
      ...inMemoryMeetings[meetingIndex],
      ...updates,
    };

    console.log("Meeting updated in memory:", id);
    res.json(inMemoryMeetings[meetingIndex]);
>>>>>>> acb906c5
  } catch (error) {
    console.error("Error updating meeting:", error);
    
    if (error instanceof Error && error.message === 'Meeting not found') {
      res.status(404).json({ error: "Meeting not found" });
    } else {
      res.status(500).json({ 
        error: "Failed to update meeting",
        details: error instanceof Error ? error.message : "Unknown error"
      });
    }
  }
};

// Delete meeting with improved error handling
export const deleteMeeting: RequestHandler = async (req, res) => {
  try {
    const { id } = req.params;
    const db = Database.getInstance();

    // Execute with fallback pattern
    await db.executeWithFallback(
      async () => {
        console.log('Deleting meeting from MongoDB:', id);
        const deletedMeeting = await Meeting.findByIdAndDelete(id);
        
        if (!deletedMeeting) {
          throw new Error('Meeting not found');
        }

        console.log('Meeting deleted from MongoDB');
        return deletedMeeting;
      },
      () => {
        console.log('MongoDB delete failed, falling back to in-memory storage');
        const meetingIndex = inMemoryMeetings.findIndex(m => m.id === id);
        
        if (meetingIndex === -1) {
          throw new Error('Meeting not found in memory');
        }

        inMemoryMeetings.splice(meetingIndex, 1);
        console.log('Meeting deleted from memory');
        return true;
      },
      'delete meeting'
    );

    res.status(204).send();
  } catch (error) {
    console.error("Error deleting meeting:", error);
    
    if (error instanceof Error && error.message === 'Meeting not found') {
      res.status(404).json({ error: "Meeting not found" });
    } else {
      res.status(500).json({ 
        error: "Failed to delete meeting",
        details: error instanceof Error ? error.message : "Unknown error"
      });
    }
  }
};

// Get meeting by ID with improved error handling
export const getMeetingById: RequestHandler = async (req, res) => {
  try {
    const { id } = req.params;
    const db = Database.getInstance();

    // Execute with fallback pattern
    const meeting = await db.executeWithFallback(
      async () => {
        console.log('Fetching meeting from MongoDB:', id);
        const dbMeeting = await Meeting.findById(id);
        
        if (!dbMeeting) {
          throw new Error('Meeting not found');
        }

        console.log('Meeting found in MongoDB');
        return dbMeeting;
      },
      () => {
        console.log('MongoDB query failed, falling back to in-memory storage');
        const memoryMeeting = inMemoryMeetings.find(m => m.id === id);
        
        if (!memoryMeeting) {
          throw new Error('Meeting not found in memory');
        }

        console.log('Meeting found in memory');
        return memoryMeeting;
      },
      'fetch meeting by ID'
    );

    // Convert response
    let response: MeetingLog;
    if ('toObject' in meeting) {
      response = await convertMeetingToLog(meeting as IMeeting);
    } else {
      response = meeting as MeetingLog;
    }

    res.json(response);
  } catch (error) {
    console.error("Error fetching meeting:", error);
    
    if (error instanceof Error && error.message.includes('not found')) {
      res.status(404).json({ error: "Meeting not found" });
    } else {
      res.status(500).json({ 
        error: "Failed to fetch meeting",
        details: error instanceof Error ? error.message : "Unknown error"
      });
    }
  }
};

export default {
  getMeetings,
  createMeeting,
  updateMeeting,
  deleteMeeting,
  getMeetingById,
};<|MERGE_RESOLUTION|>--- conflicted
+++ resolved
@@ -1,11 +1,6 @@
 import { RequestHandler } from "express";
 import axios from 'axios';
 import NodeCache from 'node-cache';
-import Database from '../config/database.js';
-
-// In-memory storage for fallback when database is unavailable
-let inMemoryMeetings: MeetingLog[] = [];
-let meetingIdCounter = 1;
 import {
   MeetingLog,
   MeetingLogsResponse,
@@ -16,7 +11,7 @@
 // Initialize cache with 1 hour TTL
 const geocodeCache = new NodeCache({ stdTTL: 3600, checkperiod: 600 });
 
-// Helper function for reverse geocoding with improved error handling
+// Helper function for reverse geocoding
 async function reverseGeocode(lat: number, lng: number): Promise<string> {
   if (lat === 0 && lng === 0) return "Location not available";
   
@@ -25,8 +20,6 @@
   if (cachedAddress) return cachedAddress;
 
   try {
-    await new Promise(resolve => setTimeout(resolve, 1000)); // Rate limiting
-    
     const response = await axios.get('https://nominatim.openstreetmap.org/reverse', {
       params: {
         format: 'json',
@@ -36,9 +29,9 @@
         addressdetails: 1
       },
       headers: {
-        'User-Agent': 'EmployeeTracker/2.0 (support@company.com)'
+        'User-Agent': 'FieldTracker/1.0 (contact@yourdomain.com)'
       },
-      timeout: 8000 // Increased timeout
+      timeout: 5000
     });
 
     const address = response.data?.display_name || `${lat.toFixed(6)}, ${lng.toFixed(6)}`;
@@ -46,191 +39,46 @@
     return address;
   } catch (error) {
     console.error('Reverse geocoding failed:', error);
-    const fallbackAddress = `${lat.toFixed(6)}, ${lng.toFixed(6)}`;
-    geocodeCache.set(cacheKey, fallbackAddress, 300); // Cache for 5 minutes
-    return fallbackAddress;
+    return `${lat.toFixed(6)}, ${lng.toFixed(6)}`;
   }
 }
 
-// Enhanced meeting conversion with better error handling
-async function convertMeetingToLog(meeting: IMeeting): Promise<MeetingLog> {
-  try {
-    const startAddress = meeting.startLocation?.lat && meeting.startLocation?.lng
-      ? await reverseGeocode(meeting.startLocation.lat, meeting.startLocation.lng)
-      : "Location not available";
-
-    const endAddress = meeting.endLocation?.lat && meeting.endLocation?.lng
-      ? await reverseGeocode(meeting.endLocation.lat, meeting.endLocation.lng)
-      : meeting.status === 'completed' ? "Location not available" : undefined;
-
-    return {
-      id: meeting._id.toString(),
-      employeeId: meeting.employeeId,
-      startTime: meeting.startTime,
-      endTime: meeting.endTime,
-      duration: meeting.duration,
-      status: meeting.status,
-
-      // Backward compatibility - include location field pointing to startLocation
-      location: meeting.startLocation ? {
-        ...meeting.startLocation,
-        address: startAddress
-      } : {
-        lat: 0,
-        lng: 0,
-        address: "Location not available",
-        timestamp: meeting.startTime
-      },
-
-      startLocation: meeting.startLocation ? {
-        ...meeting.startLocation,
-        address: startAddress
-      } : undefined,
-
-      endLocation: meeting.endLocation ? {
-        ...meeting.endLocation,
-        address: endAddress
-      } : undefined,
-      
-      // Customer details (legacy format for backward compatibility)
-      customerName: meeting.customers?.[0]?.customerName || meeting.customerName || "",
-      clientName: meeting.customers?.[0]?.customerName || meeting.customerName || "",
-      customerEmployeeName: meeting.customers?.[0]?.customerEmployeeName || meeting.customerEmployeeName || "",
-      customerEmail: meeting.customers?.[0]?.customerEmail || meeting.customerEmail || "",
-      customerMobile: meeting.customers?.[0]?.customerMobile || meeting.customerMobile || "",
-      customerDesignation: meeting.customers?.[0]?.customerDesignation || meeting.customerDesignation || "",
-      customerDepartment: meeting.customers?.[0]?.customerDepartment || meeting.customerDepartment || "",
-      
-      // New multi-customer support
-      customers: meeting.customers || [],
-      
-      discussion: meeting.discussion || "",
-      notes: meeting.notes || "",
-      trackingSessionId: meeting.trackingSessionId,
-      
-      // Route screenshot information
-      routeScreenshot: meeting.routeScreenshot,
-      
-      createdAt: meeting.createdAt || meeting.startTime,
-      updatedAt: meeting.updatedAt || meeting.startTime,
-    };
-  } catch (error) {
-    console.error('Error converting meeting to log:', error);
-    // Return a basic conversion without geocoding if there's an error
-    return {
-      id: meeting._id.toString(),
-      employeeId: meeting.employeeId,
-      startTime: meeting.startTime,
-      endTime: meeting.endTime,
-      duration: meeting.duration,
-      status: meeting.status,
-      
-      startLocation: meeting.startLocation ? {
-        ...meeting.startLocation,
-        address: `${meeting.startLocation.lat.toFixed(6)}, ${meeting.startLocation.lng.toFixed(6)}`
-      } : undefined,
-      
-      endLocation: meeting.endLocation ? {
-        ...meeting.endLocation,
-        address: `${meeting.endLocation.lat.toFixed(6)}, ${meeting.endLocation.lng.toFixed(6)}`
-      } : undefined,
-      
-      customerName: meeting.customers?.[0]?.customerName || meeting.customerName || "",
-      customerEmployeeName: meeting.customers?.[0]?.customerEmployeeName || meeting.customerEmployeeName || "",
-      customerEmail: meeting.customers?.[0]?.customerEmail || meeting.customerEmail || "",
-      customerMobile: meeting.customers?.[0]?.customerMobile || meeting.customerMobile || "",
-      customerDesignation: meeting.customers?.[0]?.customerDesignation || meeting.customerDesignation || "",
-      customerDepartment: meeting.customers?.[0]?.customerDepartment || meeting.customerDepartment || "",
-      
-      customers: meeting.customers || [],
-      discussion: meeting.discussion || "",
-      notes: meeting.notes || "",
-      trackingSessionId: meeting.trackingSessionId,
-      routeScreenshot: meeting.routeScreenshot,
-      
-      createdAt: meeting.createdAt || meeting.startTime,
-      updatedAt: meeting.updatedAt || meeting.startTime,
-    };
-  }
+// Enhanced meeting conversion with address handling
+async function convertMeetingToMeetingLog(meeting: IMeeting): Promise<MeetingLog> {
+  const location = meeting.location;
+  const address = await reverseGeocode(location.lat, location.lng);
+
+  return {
+    id: meeting._id.toString(),
+    employeeId: meeting.employeeId,
+    location: {
+      ...location,
+      address // Use the geocoded address
+    },
+    startTime: meeting.startTime,
+    endTime: meeting.endTime,
+    clientName: meeting.clientName,
+    notes: meeting.notes,
+    status: meeting.status as "started" | "in-progress" | "completed",
+    trackingSessionId: meeting.trackingSessionId,
+    leadId: meeting.leadId,
+    leadInfo: meeting.leadInfo,
+    meetingDetails: meeting.meetingDetails,
+  };
 }
 
-<<<<<<< HEAD
-// Get meetings with improved error handling
-=======
 // In-memory fallback storage
 let inMemoryMeetings: MeetingLog[] = [];
 
 // Export for analytics fallback
 export { inMemoryMeetings };
 
->>>>>>> acb906c5
 export const getMeetings: RequestHandler = async (req, res) => {
   try {
-    const { employeeId, limit = 50, offset = 0, status } = req.query;
-    const db = Database.getInstance();
+    const { employeeId, status, startDate, endDate, limit = 50 } = req.query;
 
     // Build query
     const query: any = {};
-<<<<<<< HEAD
-    if (employeeId) {
-      query.employeeId = employeeId;
-    }
-    if (status) {
-      query.status = status;
-    }
-
-    // Execute with fallback pattern
-    const meetings = await db.executeWithFallback(
-      async () => {
-        console.log('Fetching meetings from MongoDB...');
-        const dbMeetings = await Meeting.find(query)
-          .sort({ startTime: -1 })
-          .limit(parseInt(limit as string))
-          .skip(parseInt(offset as string));
-        
-        console.log(`Found ${dbMeetings.length} meetings in database`);
-        return dbMeetings;
-      },
-      () => {
-        console.log('MongoDB query failed, falling back to in-memory storage');
-        let filteredMeetings = inMemoryMeetings;
-        
-        if (employeeId) {
-          filteredMeetings = filteredMeetings.filter(m => m.employeeId === employeeId);
-        }
-        if (status) {
-          filteredMeetings = filteredMeetings.filter(m => m.status === status);
-        }
-        
-        const startIndex = parseInt(offset as string);
-        const endIndex = startIndex + parseInt(limit as string);
-        const result = filteredMeetings.slice(startIndex, endIndex);
-        
-        console.log(`Found ${result.length} meetings in memory`);
-        return result.map(meeting => ({
-          ...meeting,
-          _id: meeting.id,
-          toObject: () => meeting
-        })) as any[];
-      },
-      'fetch meetings'
-    );
-
-    // Convert to logs
-    const logs: MeetingLog[] = [];
-    for (const meeting of meetings) {
-      try {
-        if ('toObject' in meeting) {
-          logs.push(await convertMeetingToLog(meeting as IMeeting));
-        } else {
-          logs.push(meeting as MeetingLog);
-        }
-      } catch (error) {
-        console.error('Error processing meeting:', error);
-        // Skip problematic meetings rather than failing the entire request
-      }
-    }
-=======
     if (employeeId) query.employeeId = employeeId;
     if (status) query.status = status;
 
@@ -313,59 +161,18 @@
     res.status(500).json({ error: "Failed to fetch meetings" });
   }
 };
->>>>>>> acb906c5
-
-    const response: MeetingLogsResponse = {
-      meetings: logs,
-      total: logs.length,
-      offset: parseInt(offset as string),
-      limit: parseInt(limit as string),
-    };
-
-    res.json(response);
-  } catch (error) {
-    console.error("Error in getMeetings:", error);
-    
-    // Fallback to in-memory data
-    try {
-<<<<<<< HEAD
-      const { employeeId, limit = 50, offset = 0, status } = req.query;
-      let filteredMeetings = inMemoryMeetings;
-      
-      if (employeeId) {
-        filteredMeetings = filteredMeetings.filter(m => m.employeeId === employeeId);
-      }
-      if (status) {
-        filteredMeetings = filteredMeetings.filter(m => m.status === status);
-=======
+
+export const getMeeting: RequestHandler = async (req, res) => {
+  try {
+    const { id } = req.params;
+
+    // Try MongoDB first
+    try {
       const meeting = await Meeting.findById(id).lean();
       if (!meeting) {
         return res.status(404).json({ error: "Meeting not found in database" });
->>>>>>> acb906c5
       }
-      
-      const startIndex = parseInt(offset as string);
-      const endIndex = startIndex + parseInt(limit as string);
-      const result = filteredMeetings.slice(startIndex, endIndex);
-      
-      const response: MeetingLogsResponse = {
-        meetings: result,
-        total: result.length,
-        offset: startIndex,
-        limit: parseInt(limit as string),
-      };
-
-<<<<<<< HEAD
-      console.log('Serving from in-memory fallback');
-      res.json(response);
-    } catch (fallbackError) {
-      console.error("Fallback also failed:", fallbackError);
-      res.status(500).json({ 
-        error: "Failed to fetch meetings",
-        details: error instanceof Error ? error.message : "Unknown error"
-      });
-    }
-=======
+
       const meetingLog = await convertMeetingToMeetingLog(meeting);
       console.log("Meeting found in MongoDB:", meeting._id);
       res.json(meetingLog);
@@ -386,106 +193,35 @@
   } catch (error) {
     console.error("Error fetching meeting:", error);
     res.status(500).json({ error: "Failed to fetch meeting" });
->>>>>>> acb906c5
-  }
-};
-
-// Create meeting with improved error handling
+  }
+};
+
 export const createMeeting: RequestHandler = async (req, res) => {
   try {
-    const meetingData: CreateMeetingRequest = req.body;
-    
-    // Validate required fields
-    if (!meetingData.employeeId) {
-      return res.status(400).json({ error: "Employee ID is required" });
-    }
-
-    const db = Database.getInstance();
-    const meetingId = `meeting_${Date.now()}_${Math.random().toString(36).substr(2, 9)}`;
-
-    // Execute with fallback pattern
-    const meeting = await db.executeWithFallback(
-      async () => {
-        console.log('Creating meeting in MongoDB...');
-        const newMeeting = new Meeting({
-          _id: meetingId,
-          employeeId: meetingData.employeeId,
-          startTime: meetingData.startTime || new Date().toISOString(),
-          status: 'in-progress',
-          startLocation: meetingData.startLocation || meetingData.location,
-          trackingSessionId: meetingData.trackingSessionId,
-          customers: meetingData.customers || [],
-          // Legacy fields for backward compatibility
-          customerName: meetingData.customerName || meetingData.clientName || "",
-          customerEmployeeName: meetingData.customerEmployeeName || "",
-          customerEmail: meetingData.customerEmail || "",
-          customerMobile: meetingData.customerMobile || "",
-          customerDesignation: meetingData.customerDesignation || "",
-          customerDepartment: meetingData.customerDepartment || "",
-          discussion: meetingData.discussion || "",
-          notes: meetingData.notes || "",
-          endTime: undefined, // Will be set when meeting is ended
-          duration: undefined,
-          endLocation: undefined,
-          createdAt: new Date().toISOString(),
-          updatedAt: new Date().toISOString(),
-        });
-
-        const savedMeeting = await newMeeting.save();
-        console.log('Meeting saved to MongoDB:', savedMeeting._id);
-        return savedMeeting;
+    const { employeeId, location, clientName, notes, leadId, leadInfo } = req.body;
+
+    if (!employeeId || !location) {
+      return res.status(400).json({ error: "Employee ID and location are required" });
+    }
+
+    // Get human-readable address
+    const address = await reverseGeocode(location.lat, location.lng);
+
+    const meetingData = {
+      employeeId,
+      location: {
+        ...location,
+        address,
+        timestamp: new Date().toISOString()
       },
-      () => {
-        console.log('MongoDB save failed, falling back to in-memory storage');
-        const startLoc = meetingData.startLocation || meetingData.location;
-        const inMemoryMeeting: MeetingLog = {
-          id: meetingId,
-          employeeId: meetingData.employeeId,
-          startTime: meetingData.startTime || new Date().toISOString(),
-          status: 'in-progress',
-          location: startLoc || {
-            lat: 0,
-            lng: 0,
-            address: "Location not available",
-            timestamp: new Date().toISOString()
-          },
-          startLocation: startLoc,
-          trackingSessionId: meetingData.trackingSessionId,
-          customers: meetingData.customers || [],
-          customerName: meetingData.customerName || meetingData.clientName || "",
-          clientName: meetingData.customerName || meetingData.clientName || "",
-          customerEmployeeName: meetingData.customerEmployeeName || "",
-          customerEmail: meetingData.customerEmail || "",
-          customerMobile: meetingData.customerMobile || "",
-          customerDesignation: meetingData.customerDesignation || "",
-          customerDepartment: meetingData.customerDepartment || "",
-          discussion: meetingData.discussion || "",
-          notes: meetingData.notes || "",
-          endTime: undefined,
-          duration: undefined,
-          endLocation: undefined,
-          createdAt: new Date().toISOString(),
-          updatedAt: new Date().toISOString(),
-        };
-
-<<<<<<< HEAD
-        inMemoryMeetings.push(inMemoryMeeting);
-        console.log('Meeting saved to memory:', meetingId);
-        return inMemoryMeeting;
-      },
-      'create meeting'
-    );
-
-    // Convert response
-    let response: MeetingLog;
-    if ('toObject' in meeting) {
-      response = await convertMeetingToLog(meeting as IMeeting);
-    } else {
-      response = meeting as MeetingLog;
-    }
-
-    res.status(201).json(response);
-=======
+      startTime: new Date().toISOString(),
+      clientName,
+      notes,
+      status: "in-progress" as const,
+      leadId: leadId || undefined,
+      leadInfo: leadInfo || undefined,
+    };
+
     // Try MongoDB first
     try {
       const newMeeting = new Meeting(meetingData);
@@ -517,74 +253,27 @@
 
     console.log("Meeting saved to memory:", meetingId);
     res.status(201).json(meetingLog);
->>>>>>> acb906c5
   } catch (error) {
     console.error("Error creating meeting:", error);
-    res.status(500).json({ 
-      error: "Failed to create meeting",
-      details: error instanceof Error ? error.message : "Unknown error"
-    });
-  }
-};
-
-// Update meeting with improved error handling
+    res.status(500).json({ error: "Failed to create meeting" });
+  }
+};
+
 export const updateMeeting: RequestHandler = async (req, res) => {
   try {
     const { id } = req.params;
-    const updateData = req.body;
-    const db = Database.getInstance();
-
-    // Execute with fallback pattern
-    const meeting = await db.executeWithFallback(
-      async () => {
-        console.log('Updating meeting in MongoDB:', id);
-        const updatedMeeting = await Meeting.findByIdAndUpdate(
-          id,
-          { 
-            ...updateData,
-            updatedAt: new Date().toISOString()
-          },
-          { new: true }
-        );
-
-        if (!updatedMeeting) {
-          throw new Error('Meeting not found');
-        }
-
-<<<<<<< HEAD
-        console.log('Meeting updated in MongoDB');
-        return updatedMeeting;
-      },
-      () => {
-        console.log('MongoDB update failed, falling back to in-memory storage');
-        const meetingIndex = inMemoryMeetings.findIndex(m => m.id === id);
-        
-        if (meetingIndex === -1) {
-          throw new Error('Meeting not found in memory');
-        }
-
-        inMemoryMeetings[meetingIndex] = {
-          ...inMemoryMeetings[meetingIndex],
-          ...updateData,
-          updatedAt: new Date().toISOString()
-        };
-
-        console.log('Meeting updated in memory');
-        return inMemoryMeetings[meetingIndex];
-      },
-      'update meeting'
-    );
-
-    // Convert response
-    let response: MeetingLog;
-    if ('toObject' in meeting) {
-      response = await convertMeetingToLog(meeting as IMeeting);
-    } else {
-      response = meeting as MeetingLog;
-    }
-
-    res.json(response);
-=======
+    const updates = req.body;
+
+    // Handle meeting completion
+    if (updates.status === "completed" && !updates.endTime) {
+      updates.endTime = new Date().toISOString();
+    }
+
+    // Validate meeting details
+    if (updates.meetingDetails && !updates.meetingDetails.discussion?.trim()) {
+      return res.status(400).json({ error: "Discussion details are required" });
+    }
+
     // Try MongoDB first
     try {
       const updatedMeeting = await Meeting.findByIdAndUpdate(
@@ -618,130 +307,42 @@
 
     console.log("Meeting updated in memory:", id);
     res.json(inMemoryMeetings[meetingIndex]);
->>>>>>> acb906c5
   } catch (error) {
     console.error("Error updating meeting:", error);
-    
-    if (error instanceof Error && error.message === 'Meeting not found') {
-      res.status(404).json({ error: "Meeting not found" });
-    } else {
-      res.status(500).json({ 
-        error: "Failed to update meeting",
-        details: error instanceof Error ? error.message : "Unknown error"
-      });
-    }
-  }
-};
-
-// Delete meeting with improved error handling
+    res.status(500).json({ error: "Failed to update meeting" });
+  }
+};
+
 export const deleteMeeting: RequestHandler = async (req, res) => {
   try {
     const { id } = req.params;
-    const db = Database.getInstance();
-
-    // Execute with fallback pattern
-    await db.executeWithFallback(
-      async () => {
-        console.log('Deleting meeting from MongoDB:', id);
-        const deletedMeeting = await Meeting.findByIdAndDelete(id);
-        
-        if (!deletedMeeting) {
-          throw new Error('Meeting not found');
-        }
-
-        console.log('Meeting deleted from MongoDB');
-        return deletedMeeting;
-      },
-      () => {
-        console.log('MongoDB delete failed, falling back to in-memory storage');
-        const meetingIndex = inMemoryMeetings.findIndex(m => m.id === id);
-        
-        if (meetingIndex === -1) {
-          throw new Error('Meeting not found in memory');
-        }
-
-        inMemoryMeetings.splice(meetingIndex, 1);
-        console.log('Meeting deleted from memory');
-        return true;
-      },
-      'delete meeting'
-    );
-
-    res.status(204).send();
+
+    // Try MongoDB first
+    try {
+      const deletedMeeting = await Meeting.findByIdAndDelete(id);
+      if (!deletedMeeting) {
+        return res.status(404).json({ error: "Meeting not found" });
+      }
+
+      res.status(204).send();
+      return;
+    } catch (dbError) {
+      console.error("MongoDB delete failed:", dbError);
+      throw dbError;
+    }
   } catch (error) {
     console.error("Error deleting meeting:", error);
-    
-    if (error instanceof Error && error.message === 'Meeting not found') {
-      res.status(404).json({ error: "Meeting not found" });
-    } else {
-      res.status(500).json({ 
-        error: "Failed to delete meeting",
-        details: error instanceof Error ? error.message : "Unknown error"
-      });
-    }
-  }
-};
-
-// Get meeting by ID with improved error handling
-export const getMeetingById: RequestHandler = async (req, res) => {
-  try {
-    const { id } = req.params;
-    const db = Database.getInstance();
-
-    // Execute with fallback pattern
-    const meeting = await db.executeWithFallback(
-      async () => {
-        console.log('Fetching meeting from MongoDB:', id);
-        const dbMeeting = await Meeting.findById(id);
-        
-        if (!dbMeeting) {
-          throw new Error('Meeting not found');
-        }
-
-        console.log('Meeting found in MongoDB');
-        return dbMeeting;
-      },
-      () => {
-        console.log('MongoDB query failed, falling back to in-memory storage');
-        const memoryMeeting = inMemoryMeetings.find(m => m.id === id);
-        
-        if (!memoryMeeting) {
-          throw new Error('Meeting not found in memory');
-        }
-
-        console.log('Meeting found in memory');
-        return memoryMeeting;
-      },
-      'fetch meeting by ID'
-    );
-
-    // Convert response
-    let response: MeetingLog;
-    if ('toObject' in meeting) {
-      response = await convertMeetingToLog(meeting as IMeeting);
-    } else {
-      response = meeting as MeetingLog;
-    }
-
-    res.json(response);
-  } catch (error) {
-    console.error("Error fetching meeting:", error);
-    
-    if (error instanceof Error && error.message.includes('not found')) {
-      res.status(404).json({ error: "Meeting not found" });
-    } else {
-      res.status(500).json({ 
-        error: "Failed to fetch meeting",
-        details: error instanceof Error ? error.message : "Unknown error"
-      });
-    }
-  }
-};
-
-export default {
-  getMeetings,
-  createMeeting,
-  updateMeeting,
-  deleteMeeting,
-  getMeetingById,
+    res.status(500).json({ error: "Failed to delete meeting" });
+  }
+};
+
+// Add this endpoint to clear geocoding cache
+export const clearGeocodeCache: RequestHandler = async (req, res) => {
+  try {
+    geocodeCache.flushAll();
+    res.json({ success: true, message: "Geocode cache cleared" });
+  } catch (error) {
+    console.error("Error clearing cache:", error);
+    res.status(500).json({ error: "Failed to clear cache" });
+  }
 };