--- conflicted
+++ resolved
@@ -1,10 +1,3 @@
-<<<<<<< HEAD
-import express from 'express';
-import cors from 'cors';
-import path from 'path';
-import { fileURLToPath } from 'url';
-import Database from './config/database.js';
-=======
 import express from "express";
 import cors from "cors";
 import Database from "./config/database";
@@ -59,310 +52,90 @@
   deleteRouteSnapshot,
   getEmployeeSnapshots,
 } from "./routes/route-snapshots";
->>>>>>> acb906c5
 
-// Import route modules
-import employeesModule from './routes/employees.js';
-import meetingsModule from './routes/meetings.js';
-import trackingModule from './routes/tracking.js';
-import analyticsModule from './routes/analytics.js';
-import dataSyncModule from './routes/data-sync.js';
-import debugModule from './routes/debug.js';
-import demoModule from './routes/demo.js';
+export function createServer() {
+  const app = express();
 
-// Get current directory
-const __filename = fileURLToPath(import.meta.url);
-const __dirname = path.dirname(__filename);
+  // Initialize database connection
+  const initializeDatabase = async () => {
+    try {
+      const db = Database.getInstance();
+      await db.connect();
+    } catch (error) {
+      console.error('Failed to initialize database:', error);
+      // Continue without database for development
+    }
+  };
 
-const app = express();
-const PORT = process.env.PORT || 3001;
+  // Start database connection (non-blocking)
+  initializeDatabase();
 
-// Enhanced error handling middleware
-class AppError extends Error {
-  statusCode: number;
-  isOperational: boolean;
+  // Middleware
+  app.use(cors());
+  app.use(express.json());
+  app.use(express.urlencoded({ extended: true }));
 
-  constructor(message: string, statusCode: number = 500) {
-    super(message);
-    this.statusCode = statusCode;
-    this.isOperational = true;
-  }
-}
+  // Request logging
+  app.use((req, res, next) => {
+    console.log(`${req.method} ${req.path} - ${new Date().toISOString()}`);
+    next();
+  });
 
-// Request logging middleware
-app.use((req, res, next) => {
-  const timestamp = new Date().toISOString();
-  console.log(`${req.method} ${req.path} - ${timestamp}`);
-  next();
-});
+  // Example API routes
+  app.get("/api/ping", (_req, res) => {
+    console.log("Health check ping received");
+    res.json({
+      message: "Hello from Express server v2!",
+      timestamp: new Date().toISOString(),
+      status: "ok",
+    });
+  });
 
-// Security and parsing middleware
-app.use(cors({
-  origin: true,
-  credentials: true,
-  methods: ['GET', 'POST', 'PUT', 'DELETE', 'OPTIONS'],
-  allowedHeaders: ['Content-Type', 'Authorization', 'X-Requested-With']
-}));
+  app.get("/api/demo", handleDemo);
 
-app.use(express.json({ limit: '50mb' }));
-app.use(express.urlencoded({ extended: true, limit: '50mb' }));
+  // Employee routes
+  app.get("/api/employees", getEmployees);
+  app.post("/api/employees", createEmployee);
+  app.get("/api/employees/:id", getEmployee);
+  app.put("/api/employees/:id", updateEmployee);
+  app.delete("/api/employees/:id", deleteEmployee);
+  app.put("/api/employees/:id/location", updateEmployeeLocation);
+  app.put("/api/employees/:id/status", updateEmployeeStatus);
+  app.post("/api/employees/refresh-locations", refreshEmployeeLocations);
+  app.post("/api/employees/clear-cache", clearLocationCache);
 
-// Health check endpoint (before database dependency)
-app.get('/health', (req, res) => {
-  const db = Database.getInstance();
-  const dbStatus = db.isConnectionActive() ? 'connected' : 'disconnected';
-  
-  res.json({
-    status: 'ok',
-    timestamp: new Date().toISOString(),
-    database: dbStatus,
-    uptime: process.uptime(),
-    memory: process.memoryUsage(),
-    version: process.version
-  });
-});
+  // Meeting routes
+  app.get("/api/meetings", getMeetings);
+  app.post("/api/meetings", createMeeting);
+  app.get("/api/meetings/:id", getMeeting);
+  app.put("/api/meetings/:id", updateMeeting);
+  app.delete("/api/meetings/:id", deleteMeeting);
 
-// Database status endpoint
-app.get('/api/db-status', async (req, res) => {
-  try {
-    const db = Database.getInstance();
-    const isActive = db.isConnectionActive();
-    
-    if (isActive) {
-      // Try a simple operation to verify connectivity
-      const connection = db.getConnection();
-      await connection.db.admin().ping();
-      
-      res.json({
-        status: 'connected',
-        readyState: connection.readyState,
-        host: connection.host,
-        name: connection.name
-      });
-    } else {
-      res.status(503).json({
-        status: 'disconnected',
-        message: 'Database connection not available'
-      });
-    }
-  } catch (error) {
-    res.status(503).json({
-      status: 'error',
-      message: error instanceof Error ? error.message : 'Unknown database error'
-    });
-  }
-});
+  // Tracking session routes
+  app.get("/api/tracking-sessions", getTrackingSessions);
+  app.post("/api/tracking-sessions", createTrackingSession);
+  app.get("/api/tracking-sessions/:id", getTrackingSession);
+  app.put("/api/tracking-sessions/:id", updateTrackingSession);
+  app.delete("/api/tracking-sessions/:id", deleteTrackingSession);
+  app.post("/api/tracking-sessions/:id/location", addLocationToRoute);
 
-// Create express routers for all modules
-const employeesRouter = express.Router();
-employeesRouter.get('/', employeesModule.getEmployees);
-employeesRouter.get('/:id', employeesModule.getEmployee);
-employeesRouter.put('/:id/location', employeesModule.updateEmployeeLocation);
-employeesRouter.post('/sync', employeesModule.syncEmployees);
-employeesRouter.get('/:id/location-history', employeesModule.getEmployeeLocationHistory);
+  // Meeting history routes
+  app.get("/api/meeting-history", getMeetingHistory);
+  app.post("/api/meeting-history", addMeetingToHistory);
 
-const meetingsRouter = express.Router();
-meetingsRouter.get('/', meetingsModule.getMeetings);
-meetingsRouter.post('/', meetingsModule.createMeeting);
-meetingsRouter.get('/:id', meetingsModule.getMeetingById);
-meetingsRouter.put('/:id', meetingsModule.updateMeeting);
-meetingsRouter.delete('/:id', meetingsModule.deleteMeeting);
+  // Analytics routes
+  app.get("/api/analytics/employees", getEmployeeAnalytics);
+  app.get("/api/analytics/employee-details/:employeeId", getEmployeeDetails);
+  app.get("/api/analytics/lead-history/:leadId", getLeadHistory);
+  app.post("/api/analytics/save-attendance", saveAttendance);
+  app.get("/api/analytics/trends", getMeetingTrends);
 
-const trackingRouter = express.Router();
-trackingRouter.get('/tracking-sessions', trackingModule.getTrackingSessions);
-trackingRouter.post('/tracking-sessions', trackingModule.createTrackingSession);
-trackingRouter.put('/tracking-sessions/:sessionId/location', trackingModule.updateTrackingSessionLocation);
-trackingRouter.put('/tracking-sessions/:sessionId/end', trackingModule.endTrackingSession);
-trackingRouter.get('/meeting-history', trackingModule.getMeetingHistory);
-trackingRouter.post('/meeting-history', trackingModule.addMeetingHistory);
+  // Data synchronization routes
+  app.post("/api/data-sync", syncAllData);
+  app.get("/api/data-status", getDataStatus);
 
-const analyticsRouter = express.Router();
-analyticsRouter.get('/employees', analyticsModule.getEmployeeAnalytics); // Add missing route
-analyticsRouter.get('/employee-analytics', analyticsModule.getEmployeeAnalytics);
-analyticsRouter.get('/employee-details/:employeeId', analyticsModule.getEmployeeDetails);
-analyticsRouter.get('/lead-history/:leadId', analyticsModule.getLeadHistory);
-analyticsRouter.post('/attendance', analyticsModule.saveAttendance);
-analyticsRouter.get('/meeting-trends', analyticsModule.getMeetingTrends);
-
-const dataSyncRouter = express.Router();
-dataSyncRouter.post('/data-sync', dataSyncModule.syncAllData);
-dataSyncRouter.get('/data-status', dataSyncModule.getDataStatus);
-
-const debugRouter = express.Router();
-debugRouter.get('/employee/:employeeId', debugModule.debugEmployeeData);
-
-const demoRouter = express.Router();
-demoRouter.get('/demo', demoModule.handleDemo);
-
-// API routes with database dependency checking
-app.use('/api/employees', (req, res, next) => {
-  const db = Database.getInstance();
-  if (!db.isConnectionActive() && req.method !== 'GET') {
-    console.warn('⚠️ Non-GET request attempted without database connection');
-  }
-  next();
-}, employeesRouter);
-
-app.use('/api/meetings', (req, res, next) => {
-  const db = Database.getInstance();
-  if (!db.isConnectionActive() && req.method !== 'GET') {
-    console.warn('⚠️ Non-GET request attempted without database connection');
-  }
-  next();
-}, meetingsRouter);
-
-app.use('/api', trackingRouter);
-app.use('/api/analytics', analyticsRouter);
-app.use('/api', dataSyncRouter);
-app.use('/api/debug', debugRouter);
-app.use('/api/demo', demoRouter);
-
-// Serve static files in production
-if (process.env.NODE_ENV === 'production') {
-  const staticPath = path.join(__dirname, '../dist');
-  app.use(express.static(staticPath));
-  
-  // Serve index.html for all routes (SPA)
-  app.get('*', (req, res) => {
-    res.sendFile(path.join(staticPath, 'index.html'));
-  });
-}
-
-// Global error handler
-app.use((error: any, req: express.Request, res: express.Response, next: express.NextFunction) => {
-  console.error('❌ Server Error:', error);
-
-  // Handle specific error types
-  if (error instanceof AppError) {
-    return res.status(error.statusCode).json({
-      error: error.message,
-      status: 'error'
-    });
-  }
-
-  // Handle MongoDB errors
-  if (error.name === 'MongoError' || error.name === 'MongoServerError') {
-    return res.status(503).json({
-      error: 'Database service temporarily unavailable',
-      status: 'error'
-    });
-  }
-
-  // Handle validation errors
-  if (error.name === 'ValidationError') {
-    return res.status(400).json({
-      error: 'Invalid request data',
-      details: error.message,
-      status: 'error'
-    });
-  }
-
-  // Handle JSON parsing errors
-  if (error instanceof SyntaxError && 'body' in error) {
-    return res.status(400).json({
-      error: 'Invalid JSON in request body',
-      status: 'error'
-    });
-  }
-
-  // Default error response
-  res.status(500).json({
-    error: 'Internal server error',
-    status: 'error',
-    ...(process.env.NODE_ENV === 'development' && { details: error.message })
-  });
-});
-
-// Handle 404 for API routes
-app.use('/api/*', (req, res) => {
-  res.status(404).json({
-    error: `API endpoint ${req.path} not found`,
-    status: 'error'
-  });
-});
-
-// Graceful shutdown handler
-async function gracefulShutdown(signal: string) {
-  console.log(`\n🔄 Received ${signal}. Starting graceful shutdown...`);
-  
-  const db = Database.getInstance();
-  
-  try {
-    console.log('📦 Closing database connection...');
-    await db.disconnect();
-    console.log('✅ Database disconnected successfully');
-  } catch (error) {
-    console.error('❌ Error during database disconnect:', error);
-  }
-  
-  console.log('👋 Server shutdown complete');
-  process.exit(0);
-}
-
-// Register shutdown handlers
-process.on('SIGTERM', () => gracefulShutdown('SIGTERM'));
-process.on('SIGINT', () => gracefulShutdown('SIGINT'));
-
-// Handle uncaught exceptions
-process.on('uncaughtException', (error) => {
-  console.error('❌ Uncaught Exception:', error);
-  gracefulShutdown('uncaughtException');
-});
-
-process.on('unhandledRejection', (reason, promise) => {
-  console.error('❌ Unhandled Rejection at:', promise, 'reason:', reason);
-  gracefulShutdown('unhandledRejection');
-});
-
-// Initialize and start server
-async function startServer() {
-  try {
-    console.log('🚀 Starting Employee Tracking Server...');
-    
-    // Initialize database connection
-    const db = Database.getInstance();
-    
-    try {
-      await db.connect();
-      console.log('✅ Database connection established');
-    } catch (error) {
-      console.warn('⚠️ Database connection failed, starting in degraded mode:', error);
-      // Continue startup even if database connection fails
-    }
-    
-    // Start the server
-    const server = app.listen(PORT, () => {
-      console.log(`🌐 Server running on port ${PORT}`);
-      console.log(`📍 Health check: http://localhost:${PORT}/health`);
-      console.log(`📊 Database status: http://localhost:${PORT}/api/db-status`);
-      console.log('✅ Server startup complete');
-    });
-
-    // Handle server errors
-    server.on('error', (error: any) => {
-      if (error.code === 'EADDRINUSE') {
-        console.error(`❌ Port ${PORT} is already in use`);
-        process.exit(1);
-      } else {
-        console.error('❌ Server error:', error);
-      }
-    });
-
-    return server;
-    
-  } catch (error) {
-    console.error('❌ Failed to start server:', error);
-    process.exit(1);
-  }
-}
-
-// Export for vite.config.ts
-export function createServer() {
-  // Initialize database connection in background, but don't block
-  const db = Database.getInstance();
-  db.connect().catch((error) => {
-    console.warn('⚠️ Database connection failed, running in degraded mode:', error);
-  });
+  // Debug routes
+  app.get("/api/debug/employee/:employeeId", debugEmployeeData);
 
   // Route snapshot routes
   app.get("/api/route-snapshots", getRouteSnapshots);
@@ -373,14 +146,4 @@
   app.get("/api/employees/:employeeId/snapshots", getEmployeeSnapshots);
 
   return app;
-}
-
-// Only start the server if this file is run directly (not imported by Vite)
-if (import.meta.url === `file://${process.argv[1]}`) {
-  startServer().catch((error) => {
-    console.error('❌ Startup error:', error);
-    process.exit(1);
-  });
-}
-
-export { app, AppError };+}