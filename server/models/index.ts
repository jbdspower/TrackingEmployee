// Export all models from a single entry point
<<<<<<< HEAD
export { Meeting } from './Meeting';
export type { IMeeting } from './Meeting';
export { MeetingHistory } from './MeetingHistory';
export type { IMeetingHistory } from './MeetingHistory';
export { Attendance } from './Attendance';
export type { IAttendance } from './Attendance';
export { TrackingSession } from './TrackingSession';
export type { ITrackingSession } from './TrackingSession';
export { Employee } from './Employee';
export type { IEmployee } from './Employee';
=======
export { Meeting, IMeeting } from './Meeting';
export { MeetingHistory, IMeetingHistory } from './MeetingHistory';
export { Attendance, IAttendance } from './Attendance';
export { TrackingSession, ITrackingSession } from './TrackingSession';
export { Employee, IEmployee } from './Employee';
export { RouteSnapshot, IRouteSnapshot } from './RouteSnapshot';
>>>>>>> acb906c5
<|MERGE_RESOLUTION|>--- conflicted
+++ resolved
@@ -1,20 +1,7 @@
 // Export all models from a single entry point
-<<<<<<< HEAD
-export { Meeting } from './Meeting';
-export type { IMeeting } from './Meeting';
-export { MeetingHistory } from './MeetingHistory';
-export type { IMeetingHistory } from './MeetingHistory';
-export { Attendance } from './Attendance';
-export type { IAttendance } from './Attendance';
-export { TrackingSession } from './TrackingSession';
-export type { ITrackingSession } from './TrackingSession';
-export { Employee } from './Employee';
-export type { IEmployee } from './Employee';
-=======
 export { Meeting, IMeeting } from './Meeting';
 export { MeetingHistory, IMeetingHistory } from './MeetingHistory';
 export { Attendance, IAttendance } from './Attendance';
 export { TrackingSession, ITrackingSession } from './TrackingSession';
 export { Employee, IEmployee } from './Employee';
-export { RouteSnapshot, IRouteSnapshot } from './RouteSnapshot';
->>>>>>> acb906c5
+export { RouteSnapshot, IRouteSnapshot } from './RouteSnapshot';