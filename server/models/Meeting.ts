--- conflicted
+++ resolved
@@ -37,26 +37,6 @@
 
 // Meeting document interface
 export interface IMeeting extends Document {
-<<<<<<< HEAD
-  employeeId: string;
-  location: Location;
-  endLocation?: Location;
-  startTime: string;
-  endTime?: string;
-  clientName?: string;
-  notes?: string;
-  status: 'started' | 'in-progress' | 'completed';
-  trackingSessionId?: string;
-  leadId?: string;
-  leadInfo?: {
-    id: string;
-    companyName: string;
-    contactName: string;
-  };
-  meetingDetails?: MeetingDetails;
-  createdAt: Date;
-  updatedAt: Date;
-=======
  employeeId: string;
  location: Location;
  startTime: string;
@@ -74,7 +54,6 @@
  meetingDetails?: MeetingDetails;
  createdAt: Date;
  updatedAt: Date;
->>>>>>> acb906c5
 }
 
 
@@ -133,49 +112,6 @@
 
 // Main meeting schema
 const MeetingSchema = new Schema({
-<<<<<<< HEAD
-  employeeId: {
-    type: String,
-    required: true,
-    index: true
-  },
-  location: {
-    type: LocationSchema,
-    required: true
-  },
-  endLocation: {
-    type: LocationSchema
-  },
-  startTime: { 
-    type: String, 
-    required: true,
-    index: true 
-  },
-  endTime: { 
-    type: String 
-  },
-  clientName: { 
-    type: String 
-  },
-  notes: { 
-    type: String 
-  },
-  status: { 
-    type: String, 
-    enum: ['started', 'in-progress', 'completed'],
-    default: 'in-progress',
-    index: true 
-  },
-  trackingSessionId: { 
-    type: String 
-  },
-  leadId: { 
-    type: String,
-    index: true 
-  },
-  leadInfo: LeadInfoSchema,
-  meetingDetails: MeetingDetailsSchema
-=======
  employeeId: {
    type: String,
    required: true,
@@ -214,7 +150,6 @@
  },
  leadInfo: LeadInfoSchema,
  meetingDetails: MeetingDetailsSchema
->>>>>>> acb906c5
 }, {
  timestamps: true,
  collection: 'meetings'
